# -*- coding: utf-8 -*-
# vim: tabstop=4 shiftwidth=4 softtabstop=4
#
# Copyright (C) 2010-2016 GEM Foundation
#
# OpenQuake is free software: you can redistribute it and/or modify it
# under the terms of the GNU Affero General Public License as published
# by the Free Software Foundation, either version 3 of the License, or
# (at your option) any later version.
#
# OpenQuake is distributed in the hope that it will be useful,
# but WITHOUT ANY WARRANTY; without even the implied warranty of
# MERCHANTABILITY or FITNESS FOR A PARTICULAR PURPOSE.  See the
# GNU Affero General Public License for more details.
#
# You should have received a copy of the GNU Affero General Public License
# along with OpenQuake. If not, see <http://www.gnu.org/licenses/>.

"""
TODO: write documentation.
"""
from __future__ import print_function
import os
import sys
import socket
import inspect
import logging
import operator
import traceback
import functools
import multiprocessing.dummy
from concurrent.futures import as_completed, ProcessPoolExecutor, Future

from openquake.baselib.python3compat import pickle
from openquake.baselib.performance import Monitor, virtual_memory
from openquake.baselib.general import split_in_blocks, AccumDict, humansize

executor = ProcessPoolExecutor()
# the num_tasks_hint is chosen to be 2 times bigger than the name of
# cores; it is a heuristic number to get a good distribution;
# it has no more significance than that
executor.num_tasks_hint = executor._max_workers * 2

OQ_DISTRIBUTE = os.environ.get('OQ_DISTRIBUTE', 'futures').lower()

if OQ_DISTRIBUTE == 'celery':
    from celery.result import ResultSet
    from celery import Celery
    from celery.task import task
    from openquake.engine.celeryconfig import BROKER_URL
    app = Celery('openquake', backend='amqp://', broker=BROKER_URL)

elif OQ_DISTRIBUTE == 'ipython':
    import ipyparallel as ipp


def oq_distribute():
    """
    Return the current value of the variable OQ_DISTRIBUTE; if undefined,
    return 'futures'.
    """
    return os.environ.get('OQ_DISTRIBUTE', 'futures').lower()


def check_mem_usage(monitor=Monitor(),
                    soft_percent=90, hard_percent=100):
    """
    Display a warning if we are running out of memory

    :param int mem_percent: the memory limit as a percentage
    """
    used_mem_percent = virtual_memory().percent
    if used_mem_percent > hard_percent:
        raise MemoryError('Using more memory than allowed by configuration '
                          '(Used: %d%% / Allowed: %d%%)! Shutting down.' %
                          (used_mem_percent, hard_percent))
    elif used_mem_percent > soft_percent:
        hostname = socket.gethostname()
        monitor.send('warn', 'Using over %d%% of the memory in %s!',
                     used_mem_percent, hostname)


def safely_call(func, args, pickle=False):
    """
    Call the given function with the given arguments safely, i.e.
    by trapping the exceptions. Return a pair (result, exc_type)
    where exc_type is None if no exceptions occur, otherwise it
    is the exception class and the result is a string containing
    error message and traceback.

    :param func: the function to call
    :param args: the arguments
    :param pickle:
        if set, the input arguments are unpickled and the return value
        is pickled; otherwise they are left unchanged
    """
    with Monitor('total ' + func.__name__, measuremem=True) as child:
        if pickle:  # measure the unpickling time too
            args = [a.unpickle() for a in args]
        if args and isinstance(args[-1], Monitor):
            mon = args[-1]
            mon.children.append(child)  # child is a child of mon
            child.hdf5path = mon.hdf5path
        else:
            mon = child
        check_mem_usage(mon)  # check if too much memory is used
        mon.flush = NoFlush(mon, func.__name__)
        try:
            got = func(*args)
            if inspect.isgenerator(got):
                got = list(got)
            res = got, None, mon
        except:
            etype, exc, tb = sys.exc_info()
            tb_str = ''.join(traceback.format_tb(tb))
            res = ('\n%s%s: %s' % (tb_str, etype.__name__, exc), etype, mon)

        # NB: flush must not be called in the workers - they must not
        # have access to the datastore - so we remove it
        rec_delattr(mon, 'flush')

    if pickle:  # it is impossible to measure the pickling time :-(
        res = Pickled(res)
    return res


class Pickled(object):
    """
    An utility to manually pickling/unpickling objects.
    The reason is that celery does not use the HIGHEST_PROTOCOL,
    so relying on celery is slower. Moreover Pickled instances
    have a nice string representation and length giving the size
    of the pickled bytestring.

    :param obj: the object to pickle
    """
    def __init__(self, obj):
        self.clsname = obj.__class__.__name__
        self.calc_id = str(getattr(obj, 'calc_id', ''))  # for monitors
        self.pik = pickle.dumps(obj, pickle.HIGHEST_PROTOCOL)

    def __repr__(self):
        """String representation of the pickled object"""
        return '<Pickled %s %s %s>' % (
            self.clsname, self.calc_id, humansize(len(self)))

    def __len__(self):
        """Length of the pickled bytestring"""
        return len(self.pik)

    def unpickle(self):
        """Unpickle the underlying object"""
        return pickle.loads(self.pik)


def get_pickled_sizes(obj):
    """
    Return the pickled sizes of an object and its direct attributes,
    ordered by decreasing size. Here is an example:

    >> total_size, partial_sizes = get_pickled_sizes(Monitor(''))
    >> total_size
    345
    >> partial_sizes
    [('_procs', 214), ('exc', 4), ('mem', 4), ('start_time', 4),
    ('_start_time', 4), ('duration', 4)]

    Notice that the sizes depend on the operating system and the machine.
    """
    sizes = []
    attrs = getattr(obj, '__dict__',  {})
    for name, value in attrs.items():
        sizes.append((name, len(Pickled(value))))
    return len(Pickled(obj)), sorted(
        sizes, key=lambda pair: pair[1], reverse=True)


def pickle_sequence(objects):
    """
    Convert an iterable of objects into a list of pickled objects.
    If the iterable contains copies, the pickling will be done only once.
    If the iterable contains objects already pickled, they will not be
    pickled again.

    :param objects: a sequence of objects to pickle
    """
    cache = {}
    out = []
    for obj in objects:
        obj_id = id(obj)
        if obj_id not in cache:
            if isinstance(obj, Pickled):  # already pickled
                cache[obj_id] = obj
            else:  # pickle the object
                cache[obj_id] = Pickled(obj)
        out.append(cache[obj_id])
    return out


class IterResult(object):
    """
    :param futures:
        an iterator over futures
    :param taskname:
        the name of the task
    :param num_tasks
        the total number of expected futures (None if unknown)
    :param progress:
        a logging function for the progress report
    """
    def __init__(self, futures, taskname, num_tasks=None,
                 progress=logging.info):
        self.futures = futures
        self.name = taskname
        self.num_tasks = num_tasks
        self.progress = progress
        self.received = []
        if self.num_tasks:
            self.log_percent = self._log_percent()
            next(self.log_percent)

    def _log_percent(self):
        yield 0
        done = 1
        prev_percent = 0
        while done < self.num_tasks:
            percent = int(float(done) / self.num_tasks * 100)
            if percent > prev_percent:
                self.progress('%s %3d%%', self.name, percent)
                prev_percent = percent
            yield done
            done += 1
        self.progress('%s 100%%', self.name)
        yield done

    def __iter__(self):
        self.received = []
        for fut in self.futures:
            check_mem_usage()  # log a warning if too much memory is used
            if hasattr(fut, 'result'):
                result = fut.result()
            else:
                result = fut
            if hasattr(result, 'unpickle'):
                self.received.append(len(result))
                val, etype, mon = result.unpickle()
            else:
                val, etype, mon = result
            if etype:
                raise etype(val)
            if self.num_tasks:
                next(self.log_percent)
            mon.flush()
            yield val


class TaskManager(object):
    """
    A manager to submit several tasks of the same type.
    The usage is::

      tm = TaskManager(do_something, logging.info)
      tm.send(arg1, arg2)
      tm.send(arg3, arg4)
      print tm.reduce()

    Progress report is built-in.
    """
    executor = executor
    progress = staticmethod(logging.info)
    task_ids = []

    @classmethod
    def restart(cls):
        cls.executor.shutdown()
        cls.executor = ProcessPoolExecutor()

    @classmethod
    def starmap(cls, task, task_args, name=None):
        """
        Spawn a bunch of tasks with the given list of arguments

        :returns: a TaskManager object with a .result method.
        """
        self = cls(task, name)
        self.task_args = task_args
        return self

    @classmethod
    def apply(cls, task, task_args,
              concurrent_tasks=executor.num_tasks_hint,
              weight=lambda item: 1,
              key=lambda item: 'Unspecified',
              name=None):
        """
        Apply a task to a tuple of the form (sequence, \*other_args)
        by first splitting the sequence in chunks, according to the weight
        of the elements and possibly to a key (see :function:
        `openquake.baselib.general.split_in_blocks`).
        Then reduce the results with an aggregation function.
        The chunks which are generated internally can be seen directly (
        useful for debugging purposes) by looking at the attribute `._chunks`,
        right after the `apply` function has been called.

        :param task: a task to run in parallel
        :param task_args: the arguments to be passed to the task function
        :param agg: the aggregation function
        :param acc: initial value of the accumulator (default empty AccumDict)
        :param concurrent_tasks: hint about how many tasks to generate
        :param weight: function to extract the weight of an item in arg0
        :param key: function to extract the kind of an item in arg0
        """
        arg0 = task_args[0]  # this is assumed to be a sequence
        args = task_args[1:]
        chunks = list(split_in_blocks(
            arg0, concurrent_tasks or 1, weight, key))
        cls.apply.__func__._chunks = chunks
        logging.info('Starting %d tasks', len(chunks))
        return cls.starmap(task, [(chunk,) + args for chunk in chunks], name)

    def __init__(self, oqtask, name=None):
        self.task_func = oqtask
        self.name = name or oqtask.__name__
        self.results = []
        self.sent = AccumDict()
        self.received = []
        self.distribute = oq_distribute()
        self.argnames = inspect.getargspec(self.task_func).args

        if self.distribute == 'ipython' and isinstance(
                self.executor, ProcessPoolExecutor):
            client = ipp.Client()
            self.__class__.executor = client.executor()

    def submit(self, *args):
        """
        Submit a function with the given arguments to the process pool
        and add a Future to the list `.results`. If the attribute
        distribute is set, the function is run in process and the
        result is returned.
        """
        check_mem_usage()
        # log a warning if too much memory is used
        if self.distribute == 'no':
            sent = {}
            res = (self.task_func(*args), None, args[-1])
        else:
            piks = pickle_sequence(args)
            sent = {arg: len(p) for arg, p in zip(self.argnames, piks)}
            res = self._submit(piks)
        self.sent += sent
        self.results.append(res)
        return sent

    def _submit(self, piks):
        if self.distribute == 'celery':
            res = safe_task.delay(self.task_func, piks, True)
            self.task_ids.append(res.task_id)
            return res
        else:  # submit tasks by using the ProcessPoolExecutor or ipyparallel
            return self.executor.submit(
                safely_call, self.task_func, piks, True)

    def _iterfutures(self):
        # compatibility wrapper for different concurrency frameworks

        if self.distribute == 'no':
            for result in self.results:
                fut = Future()
                fut.set_result(result)
                yield fut

        elif self.distribute == 'celery':
            rset = ResultSet(self.results)
            for task_id, result_dict in rset.iter_native():
                idx = self.task_ids.index(task_id)
                self.task_ids.pop(idx)
                fut = Future()
                fut.set_result(result_dict['result'])
                # work around a celery bug
                del app.backend._cache[task_id]
                yield fut

        else:  # future interface
            for fut in as_completed(self.results):
                yield fut

    def reduce(self, agg=operator.add, acc=None):
        """
        Loop on a set of results and update the accumulator
        by using the aggregation function.

        :param agg: the aggregation function, (acc, val) -> new acc
        :param acc: the initial value of the accumulator
        :returns: the final value of the accumulator
        """
        if acc is None:
            acc = AccumDict()
        iter_result = self.submit_all()
        for res in iter_result:
            acc = agg(acc, res)
        if iter_result.received:
            self.progress('Received %s of data, maximum per task %s',
                          humansize(sum(iter_result.received)),
                          humansize(max(iter_result.received)))
        self.results = []
        return acc

    def wait(self):
        """
        Wait until all the task terminate. Discard the results.

        :returns: the total number of tasks that were spawned
        """
        return self.reduce(self, lambda acc, res: acc + 1, 0)

    def submit_all(self):
        """
        :returns: an IterResult object
        """
        try:
            nargs = len(self.task_args)
        except TypeError:  # generators have no len
            nargs = ''
        if nargs == 1:
            [args] = self.task_args
            return IterResult([safely_call(self.task_func, args)], self.name)
        task_no = 0
        for args in self.task_args:
            task_no += 1
            if task_no == 1:  # first time
                self.progress('Submitting %s "%s" tasks', nargs, self.name)
            if isinstance(args[-1], Monitor):  # add incremental task number
                args[-1].task_no = task_no
            self.submit(*args)
        if not task_no:
<<<<<<< HEAD
            logging.warn('No tasks were submitted')
        ir = IterResult(self._iterfutures(), self.name, task_no, self.progress)
=======
            logging.info('No %s tasks were submitted', self.name)
        ir = IterResult(self.results, self.name, task_no, self.progress)
>>>>>>> 7e27a44d
        ir.sent = self.sent  # for information purposes
        if self.sent:
            self.progress('Sent %s of data in %d task(s)',
                          humansize(sum(self.sent.values())),
                          ir.num_tasks)
        return ir

    def __iter__(self):
        return iter(self.submit_all())


# convenient aliases
starmap = TaskManager.starmap
apply = TaskManager.apply


def do_not_aggregate(acc, value):
    """
    Do nothing aggregation function.

    :param acc: the accumulator
    :param value: the value to accumulate
    :returns: the accumulator unchanged
    """
    return acc


class NoFlush(object):
    # this is instantiated by safely_call
    def __init__(self, monitor, taskname):
        self.monitor = monitor
        self.taskname = taskname

    def __call__(self):
        raise RuntimeError('Monitor(%r).flush() must not be called '
                           'by %s!' % (self.monitor.operation, self.taskname))


def rec_delattr(mon, name):
    """
    Delete attribute from a monitor recursively
    """
    for child in mon.children:
        rec_delattr(child, name)
    if name in vars(mon):
        delattr(mon, name)


if OQ_DISTRIBUTE == 'celery':
    safe_task = task(safely_call,  queue='celery')


class Starmap(object):
    poolfactory = None  # to be overridden
    pool = None  # to be overridden

    @classmethod
    def apply(cls, func, args, concurrent_tasks=executor._max_workers * 5,
              weight=lambda item: 1, key=lambda item: 'Unspecified'):
        chunks = split_in_blocks(args[0], concurrent_tasks, weight, key)
        return cls(func, (((chunk,) + args[1:]) for chunk in chunks))

    def __init__(self, func, iterargs):
        # build the pool at first instantiation only
        if self.__class__.pool is None:
            self.__class__.pool = self.poolfactory()
        self.func = func
        allargs = list(iterargs)
        self.num_tasks = len(allargs)
        logging.info('Starting %d tasks', self.num_tasks)
        self.imap = self.pool.imap_unordered(
            functools.partial(safely_call, func), allargs)

    def reduce(self, agg=operator.add, acc=None, progress=logging.info):
        if acc is None:
            acc = AccumDict()
        for res in IterResult(
                self.imap, self.func.__name__, self.num_tasks, progress):
            acc = agg(acc, res)
        return acc


class Serialmap(Starmap):
    """
    A sequential Starmap, useful for debugging purpose.
    """
    def __init__(self, func, iterargs):
        self.func = func
        allargs = list(iterargs)
        self.num_tasks = len(allargs)
        logging.info('Starting %d tasks', self.num_tasks)
        self.imap = [safely_call(func, args) for args in allargs]


class Threadmap(Starmap):
    """
    MapReduce implementation based on threads. For instance

    >>> from collections import Counter
    >>> c = Threadmap(Counter, [('hello',), ('world',)]).reduce(acc=Counter())
    """
    poolfactory = staticmethod(
        # following the same convention of the standard library, num_proc * 5
        lambda: multiprocessing.dummy.Pool(executor._max_workers * 5))
    pool = None  # built at instantiation time


class Processmap(Starmap):
    """
    MapReduce implementation based on processes. For instance

    >>> from collections import Counter
    >>> c = Processmap(Counter, [('hello',), ('world',)]).reduce(acc=Counter())
    """
    poolfactory = staticmethod(multiprocessing.Pool)
    pool = None  # built at instantiation time<|MERGE_RESOLUTION|>--- conflicted
+++ resolved
@@ -434,13 +434,8 @@
                 args[-1].task_no = task_no
             self.submit(*args)
         if not task_no:
-<<<<<<< HEAD
-            logging.warn('No tasks were submitted')
+            logging.info('No %s tasks were submitted', self.name)
         ir = IterResult(self._iterfutures(), self.name, task_no, self.progress)
-=======
-            logging.info('No %s tasks were submitted', self.name)
-        ir = IterResult(self.results, self.name, task_no, self.progress)
->>>>>>> 7e27a44d
         ir.sent = self.sent  # for information purposes
         if self.sent:
             self.progress('Sent %s of data in %d task(s)',
