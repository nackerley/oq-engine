--- conflicted
+++ resolved
@@ -500,15 +500,9 @@
         Name of the source model (if missing, extracted from the filename)
     """
     name = name or os.path.splitext(os.path.basename(dest))[0]
-<<<<<<< HEAD
     nodes = [obj_to_node(src)
              for src in sorted(sources, key=lambda src: src.source_id)]
-    source_model = LiteralNode("sourceModel", {"name": name}, nodes=nodes)
-=======
-    nodes = list(
-        map(obj_to_node, sorted(sources, key=lambda src: src.source_id)))
     source_model = Node("sourceModel", {"name": name}, nodes=nodes)
->>>>>>> 5cd029dc
     with open(dest, 'w') as f:
         nrml.write([source_model], f, '%s')
     return dest