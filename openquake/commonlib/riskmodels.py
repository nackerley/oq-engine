# -*- coding: utf-8 -*-
# vim: tabstop=4 shiftwidth=4 softtabstop=4

# Copyright (c) 2014, GEM Foundation.
#
# OpenQuake is free software: you can redistribute it and/or modify it
# under the terms of the GNU Affero General Public License as published
# by the Free Software Foundation, either version 3 of the License, or
# (at your option) any later version.
#
# OpenQuake is distributed in the hope that it will be useful,
# but WITHOUT ANY WARRANTY; without even the implied warranty of
# MERCHANTABILITY or FITNESS FOR A PARTICULAR PURPOSE.  See the
# GNU General Public License for more details.
#
# You should have received a copy of the GNU Affero General Public License
# along with OpenQuake.  If not, see <http://www.gnu.org/licenses/>.

"""
Reading risk models for risk calculators
"""

import logging
import collections

import numpy

from openquake.commonlib.node import read_nodes, context
from openquake.commonlib import InvalidFile
from openquake.risklib import scientific
from openquake.commonlib.oqvalidation import vulnerability_files
from openquake.baselib.general import AccumDict
from openquake.commonlib.nrml import nodefactory

# loss types (in the risk models) and cost types (in the exposure)
# are the sames except for fatalities -> occupants


def loss_type_to_cost_type(lt):
    """
    Convert a loss_type string into a cost_type string.

    :param lt: loss type
    """
    return 'occupants' if lt == 'fatalities' else lt


def cost_type_to_loss_type(ct):
    """
    Convert a cost_type string into a loss_type string

    :param ct: loss type
    """
    return 'fatalities' if ct == 'occupants' else ct


def get_vfs(inputs, retrofitted=False):
    """
    Given a dictionary {key: pathname}, look for keys with name
    <cost_type>__vulnerability, parse them and returns a dictionary
    imt, taxonomy -> vf_by_loss_type.

    :param inputs: a dictionary key -> pathname
    :param retrofitted: a flag (default False)
    """
    retro = '_retrofitted' if retrofitted else ''
    vulnerability_functions = collections.defaultdict(dict)
    for cost_type in vulnerability_files(inputs):
        key = '%s_vulnerability%s' % (cost_type, retro)
        if key not in inputs:
            continue
        vf_dict = get_vulnerability_functions(inputs[key])
        for (imt, tax), vf in vf_dict.iteritems():
            vulnerability_functions[imt, tax][
                cost_type_to_loss_type(cost_type)] = vf
    return vulnerability_functions


############################ vulnerability ##################################


def filter_vset(elem):
    return elem.tag.endswith('discreteVulnerabilitySet')


def get_vulnerability_functions(fname):
    """
    :param fname:
        path of the vulnerability filter
    :returns:
        a dictionary imt, taxonomy -> vulnerability function
    """
    # NB: the vulnerabilitySetID is not an unique ID!
    # it is right to have several vulnerability sets with the same ID
    # the IMTs can also be duplicated and with different levels, each
    # vulnerability function in a set will get its own levels
    imts = set()
    taxonomies = set()
    vf_dict = {}  # imt, taxonomy -> vulnerability function
    for vset in read_nodes(fname, filter_vset,
                           nodefactory['vulnerabilityModel']):
        imt_str, imls, min_iml, max_iml, imlUnit = ~vset.IML
        imts.add(imt_str)
        for vfun in vset.getnodes('discreteVulnerability'):
            taxonomy = vfun['vulnerabilityFunctionID']
            if taxonomy in taxonomies:
                raise InvalidFile(
                    'Duplicated vulnerabilityFunctionID: %s: %s, line %d' %
                    (taxonomy, fname, vfun.lineno))
            taxonomies.add(taxonomy)
            with context(fname, vfun):
                loss_ratios = ~vfun.lossRatio
                coefficients = ~vfun.coefficientsVariation
            if len(loss_ratios) != len(imls):
                raise InvalidFile(
                    'There are %d loss ratios, but %d imls: %s, line %d' %
                    (len(loss_ratios), len(imls), fname,
                     vfun.lossRatio.lineno))
            if len(coefficients) != len(imls):
                raise InvalidFile(
                    'There are %d coefficients, but %d imls: %s, line %d' %
                    (len(coefficients), len(imls), fname,
                     vfun.coefficientsVariation.lineno))
            with context(fname, vfun):
                vf_dict[imt_str, taxonomy] = scientific.VulnerabilityFunction(
                    imt_str, imls, loss_ratios, coefficients,
                    vfun['probabilisticDistribution'])
    return vf_dict


def get_imtls_from_vulnerabilities(inputs):
    """
    :param inputs:
        a dictionary {losstype_vulnerability: fname}
    :returns:
        a dictionary imt_str -> imls
    """
    # NB: different loss types may have different IMLs for the same IMT
    # in that case we merge the IMLs
    imtls = {}
    for loss_type, fname in vulnerability_files(inputs).iteritems():
        for (imt, taxonomy), vf in get_vulnerability_functions(fname).items():
            imls = list(vf.imls)
            if imt in imtls and imtls[imt] != imls:
                logging.info(
                    'Different levels for IMT %s: got %s, expected %s '
                    'in %s', imt, vf.imls, imtls[imt], fname)
                imtls[imt] = sorted(set(imls + imtls[imt]))
            else:
                imtls[imt] = imls
    return imtls


############################ fragility ##################################

def get_fragility_functions(fname, continuous_fragility_discretization,
                            steps_per_interval=None):
    """
    :param fname:
        path of the fragility file
    :param continuous_fragility_discretization:
        continuous_fragility_discretization parameter
    :param steps_per_interval:
        steps_per_interval parameter
    :returns:
        damage_states list and dictionary taxonomy -> functions
    """
    [fmodel] = read_nodes(
        fname, lambda el: el.tag.endswith('fragilityModel'),
        nodefactory['fragilityModel'])
    # ~fmodel.description is ignored
    limit_states = ~fmodel.limitStates
    tag = 'ffc' if fmodel['format'] == 'continuous' else 'ffd'
    fragility_functions = AccumDict()  # taxonomy -> functions
    for ffs in fmodel.getnodes('ffs'):
        nodamage = ffs.attrib.get('noDamageLimit')
        taxonomy = ~ffs.taxonomy
        imt_str, imls, min_iml, max_iml, imlUnit = ~ffs.IML
        if continuous_fragility_discretization and not imls:
<<<<<<< HEAD
            imls = numpy.linspace(
                min_iml, max_iml, continuous_fragility_discretization)
        fragility_functions[taxonomy] = FragilityFunctionList(
            [], imt=imt_str, imls=imls)
=======
            gen_imls = numpy.linspace(min_iml, max_iml,
                                      continuous_fragility_discretization)
        elif steps_per_interval:
            gen_imls = scientific.fine_graining(imls, steps_per_interval)
        else:
            gen_imls = imls
        fragility_functions[taxonomy] = scientific.FragilityFunctionList(
            [], imt=imt_str, imls=gen_imls,
            no_damage_limit=nodamage,
            continuous_fragility_discretization=
            continuous_fragility_discretization,
            steps_per_interval=steps_per_interval)
>>>>>>> dcf9afdb
        lstates = []
        for ff in ffs.getnodes(tag):
            ls = ff['ls']  # limit state
            lstates.append(ls)
            if tag == 'ffc':
                with context(fname, ff):
                    mean_stddev = ~ff.params
                fragility_functions[taxonomy].append(
                    scientific.FragilityFunctionContinuous(ls, *mean_stddev))
            else:  # discrete
                with context(fname, ff):
                    poes = ~ff.poEs
                fragility_functions[taxonomy].append(
                    scientific.FragilityFunctionDiscrete(
                        ls, imls, poes, nodamage))

        if lstates != limit_states:
            raise InvalidFile("Expected limit states %s, got %s in %s" %
                             (limit_states, lstates, fname))

    fragility_functions.damage_states = ['no_damage'] + limit_states
    return fragility_functions<|MERGE_RESOLUTION|>--- conflicted
+++ resolved
@@ -177,12 +177,6 @@
         taxonomy = ~ffs.taxonomy
         imt_str, imls, min_iml, max_iml, imlUnit = ~ffs.IML
         if continuous_fragility_discretization and not imls:
-<<<<<<< HEAD
-            imls = numpy.linspace(
-                min_iml, max_iml, continuous_fragility_discretization)
-        fragility_functions[taxonomy] = FragilityFunctionList(
-            [], imt=imt_str, imls=imls)
-=======
             gen_imls = numpy.linspace(min_iml, max_iml,
                                       continuous_fragility_discretization)
         elif steps_per_interval:
@@ -195,7 +189,6 @@
             continuous_fragility_discretization=
             continuous_fragility_discretization,
             steps_per_interval=steps_per_interval)
->>>>>>> dcf9afdb
         lstates = []
         for ff in ffs.getnodes(tag):
             ls = ff['ls']  # limit state
