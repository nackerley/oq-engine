#  -*- coding: utf-8 -*-
#  vim: tabstop=4 shiftwidth=4 softtabstop=4

#  Copyright (c) 2014, GEM Foundation

#  OpenQuake is free software: you can redistribute it and/or modify it
#  under the terms of the GNU Affero General Public License as published
#  by the Free Software Foundation, either version 3 of the License, or
#  (at your option) any later version.

#  OpenQuake is distributed in the hope that it will be useful,
#  but WITHOUT ANY WARRANTY; without even the implied warranty of
#  MERCHANTABILITY or FITNESS FOR A PARTICULAR PURPOSE.  See the
#  GNU General Public License for more details.

#  You should have received a copy of the GNU Affero General Public License
#  along with OpenQuake.  If not, see <http://www.gnu.org/licenses/>.

import abc
import logging
import operator

import numpy

from openquake.hazardlib.geo import geodetic

from openquake.baselib import general
from openquake.commonlib import readinput
from openquake.commonlib.parallel import apply_reduce, DummyMonitor

get_taxonomy = operator.attrgetter('taxonomy')
get_weight = operator.attrgetter('weight')
get_trt = operator.attrgetter('trt_model_id')
get_imt = operator.attrgetter('imt')


class AssetSiteAssociationError(Exception):
    """Raised when there are no hazard sites close enough to any asset"""


class BaseCalculator(object):
    """
    Abstract base class for all calculators
    """
    __metaclass__ = abc.ABCMeta

    def __init__(self, oqparam, monitor=DummyMonitor()):
        self.oqparam = oqparam
        self.monitor = monitor

    def run(self):
        """
        Run the calculation and return the exported files
        """
        self.monitor.write('operation pid time_sec memory_mb'.split())
        self.pre_execute()
        result = self.execute()
        return self.post_execute(result)

    def core_func(*args):
        """
        Core routine running on the workers, usually set by the
        @core decorator.
        """
        raise NotImplementedError

    @abc.abstractmethod
    def pre_execute(self):
        """
        Initialization phase.
        """

    @abc.abstractmethod
    def execute(self):
        """
        Execution phase. Usually will run in parallel the core
        function and return a dictionary with the results.
        """

    @abc.abstractmethod
    def post_execute(self, result):
        """
        Post-processing phase of the aggregated output. It must be
        overridden with the export code. It will return a dictionary
        of output files.
        """


class BaseHazardCalculator(BaseCalculator):
    """
    Base class for hazard calculators based on source models
    """
    def pre_execute(self):
        """
        Read the site collection and the sources.
        """
        if 'exposure' in self.oqparam.inputs:
            logging.info('Reading the exposure')
            exposure = readinput.get_exposure(self.oqparam)
            self.sitecol, self.assets = readinput.get_sitecol_assets(
                self.oqparam, exposure)
        else:
            logging.info('Reading the site collection')
            self.sitecol = readinput.get_site_collection(self.oqparam)
        logging.info('Reading the composite source models')
<<<<<<< HEAD
        source_models = list(
            readinput.get_composite_source_model(self.oqparam, self.sitecol))
        self.all_sources = [src for src_model in source_models
                            for trt_model in src_model.trt_models
                            for src in trt_model]
=======
        self.composite_source_model = \
            readinput.get_composite_source_model(self.oqparam, self.sitecol)
>>>>>>> 8c9456cd
        self.job_info = readinput.get_job_info(
            self.oqparam, self.composite_source_model, self.sitecol)
        # we could manage limits here

        # logic tree processor
        self.ltp = self.composite_source_model.lt_processor()


class BaseRiskCalculator(BaseCalculator):
    """
    Base class for all risk calculators. A risk calculator must set the
    attributes .riskmodel, .sitecol, .assets_by_site, .exposure
    .riskinputs in the pre_execute phase.
    """

    def build_riskinputs(self, hazards_by_imt):
        """
        :param hazards_by_imt:
            a dictionary IMT -> array of length equal to the  number of sites
        :returns:
            a list of RiskInputs objects, sorted by IMT.
        """
        riskinputs = []
        idx_weight_pairs = [(i, len(assets))
                            for i, assets in enumerate(self.assets_by_site)]
        blocks = general.split_in_blocks(
            idx_weight_pairs,
            self.oqparam.concurrent_tasks or 1,
            weight=operator.itemgetter(1))
        for block in blocks:
            idx = numpy.array([idx for idx, _weight in block])
            for imt, hazards_by_site in hazards_by_imt.iteritems():
                ri = self.riskmodel.build_input(
                    imt, hazards_by_site[idx], self.assets_by_site[idx])
                if ri.weight > 0:
                    riskinputs.append(ri)
        logging.info('Built %d risk inputs', len(riskinputs))
        return sorted(riskinputs, key=get_imt)

    def assoc_assets_sites(self, sitecol):
        """
        :param sitecol: a sequence of sites
        :returns: a pair (sitecollection, assets_by_site)

        The new site collection is different from the original one
        if some assets were discarded because of the maximum_distance
        or if there were missing assets for some sites.
        """
        maximum_distance = self.oqparam.maximum_distance

        def getlon(site):
            return site.location.longitude

        def getlat(site):
            return site.location.latitude

        siteobjects = geodetic.GeographicObjects(sitecol, getlon, getlat)
        assets_by_sid = general.AccumDict()
        for assets in self.assets_by_site:
            # assets is a non-empty list of assets on the same location
            lon, lat = assets[0].location
            site = siteobjects.get_closest(lon, lat, maximum_distance)
            if site:
                assets_by_sid += {site.id: assets}
        if not assets_by_sid:
            raise AssetSiteAssociationError(
                'Could not associate any site to any assets within the '
                'maximum distance of %s km' % maximum_distance)
        mask = numpy.array([sid in assets_by_sid for sid in sitecol.sids])
        assets_by_site = [assets_by_sid[sid] for sid in sitecol.sids
                          if sid in assets_by_sid]
        filteredcol = sitecol.filter(mask)
        return filteredcol, numpy.array(assets_by_site)

    def pre_execute(self):
        """
        Set the attributes .riskmodel, .sitecol, .assets_by_site
        """
        self.riskmodel = readinput.get_risk_model(self.oqparam)
        self.exposure = readinput.get_exposure(self.oqparam)
        logging.info('Read an exposure with %d assets of %d taxonomies',
                     len(self.exposure.assets), len(self.exposure.taxonomies))
        missing = self.exposure.taxonomies - set(
            self.riskmodel.get_taxonomies())
        if missing:
            raise RuntimeError('The exposure contains the taxonomies %s '
                               'which are not in the risk model' % missing)
        self.sitecol, self.assets_by_site = readinput.get_sitecol_assets(
            self.oqparam, self.exposure)
        logging.info('Extracted %d unique sites from the exposure',
                     len(self.sitecol))

    def execute(self):
        """
        Parallelize on the riskinputs and returns a dictionary of results.
        Require a `.core_func` to be defined with signature
        (riskinputs, riskmodel, monitor).
        """
        monitor = self.monitor(self.core_func.__name__)
        return apply_reduce(
            self.core_func.__func__,
            (self.riskinputs, self.riskmodel, monitor),
            concurrent_tasks=self.oqparam.concurrent_tasks,
            weight=get_weight,
            key=get_imt)<|MERGE_RESOLUTION|>--- conflicted
+++ resolved
@@ -103,16 +103,8 @@
             logging.info('Reading the site collection')
             self.sitecol = readinput.get_site_collection(self.oqparam)
         logging.info('Reading the composite source models')
-<<<<<<< HEAD
-        source_models = list(
-            readinput.get_composite_source_model(self.oqparam, self.sitecol))
-        self.all_sources = [src for src_model in source_models
-                            for trt_model in src_model.trt_models
-                            for src in trt_model]
-=======
         self.composite_source_model = \
             readinput.get_composite_source_model(self.oqparam, self.sitecol)
->>>>>>> 8c9456cd
         self.job_info = readinput.get_job_info(
             self.oqparam, self.composite_source_model, self.sitecol)
         # we could manage limits here
