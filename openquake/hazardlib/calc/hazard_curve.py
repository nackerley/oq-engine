--- conflicted
+++ resolved
@@ -86,27 +86,15 @@
     with GroundShakingIntensityModel.forbid_instantiation():
         imtls = param['imtls']
         trunclevel = param.get('truncation_level')
-<<<<<<< HEAD
         cmaker = ContextMaker(gsims, param['maximum_distance'])
-        ctx_mon = monitor('making contexts', measuremem=False)
-        pne_mons = [monitor('%s.get_poes' % gsim, measuremem=False)
-                    for gsim in gsims]
-=======
-        cmaker = ContextMaker(gsims, maxdist)
         ctx_mon = monitor('make_contexts', measuremem=False)
         poe_mon = monitor('get_poes', measuremem=False)
->>>>>>> 0b832d69
         pmap = ProbabilityMap(len(imtls.array), len(gsims))
         calc_times = []  # pairs (src_id, delta_t)
         for src in srcs:
             t0 = time.time()
-<<<<<<< HEAD
-            poemap = poe_map(
-                src, src.sites, imtls, cmaker, trunclevel, ctx_mon, pne_mons,
-=======
             poemap = cmaker.poe_map(
-                src, s_sites, imtls, trunclevel, ctx_mon, poe_mon,
->>>>>>> 0b832d69
+                src, src.sites, imtls, trunclevel, ctx_mon, poe_mon,
                 group.rup_interdep == 'indep')
             weight = mutex_weight[src.source_id]
             for sid in poemap:
@@ -139,29 +127,17 @@
     with GroundShakingIntensityModel.forbid_instantiation():
         imtls = param['imtls']
         trunclevel = param.get('truncation_level')
-<<<<<<< HEAD
         cmaker = ContextMaker(gsims, param['maximum_distance'])
-        ctx_mon = monitor('making contexts', measuremem=False)
-        pne_mons = [monitor('%s.get_poes' % gsim, measuremem=False)
-                    for gsim in gsims]
-=======
-        cmaker = ContextMaker(gsims, maxdist)
         ctx_mon = monitor('make_contexts', measuremem=False)
         poe_mon = monitor('get_poes', measuremem=False)
->>>>>>> 0b832d69
         pmap = AccumDict({grp_id: ProbabilityMap(len(imtls.array), len(gsims))
                           for grp_id in grp_ids})
         pmap.calc_times = []  # pairs (src_id, delta_t)
         pmap.eff_ruptures = AccumDict()  # grp_id -> num_ruptures
         for src in sources:
             t0 = time.time()
-<<<<<<< HEAD
-            poe = poe_map(
-                src, src.sites, imtls, cmaker, trunclevel, ctx_mon, pne_mons)
-=======
             poe = cmaker.poe_map(
-                src, s_sites, imtls, trunclevel, ctx_mon, poe_mon)
->>>>>>> 0b832d69
+                src, src.sites, imtls, trunclevel, ctx_mon, poe_mon)
             for grp_id in src.src_group_ids:
                 pmap[grp_id] |= poe
             pmap.calc_times.append(
