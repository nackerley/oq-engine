#  -*- coding: utf-8 -*-
#  vim: tabstop=4 shiftwidth=4 softtabstop=4

#  Copyright (c) 2015, GEM Foundation

#  OpenQuake is free software: you can redistribute it and/or modify it
#  under the terms of the GNU Affero General Public License as published
#  by the Free Software Foundation, either version 3 of the License, or
#  (at your option) any later version.

#  OpenQuake is distributed in the hope that it will be useful,
#  but WITHOUT ANY WARRANTY; without even the implied warranty of
#  MERCHANTABILITY or FITNESS FOR A PARTICULAR PURPOSE.  See the
#  GNU General Public License for more details.

#  You should have received a copy of the GNU Affero General Public License
#  along with OpenQuake.  If not, see <http://www.gnu.org/licenses/>.
# -*- coding: utf-8 -*-

import operator
import logging
import collections

import numpy

from openquake.baselib.general import groupby, split_in_blocks
from openquake.baselib.performance import DummyMonitor
from openquake.hazardlib.gsim.base import gsim_imt_dt
from openquake.risklib import scientific

F32 = numpy.float32
<<<<<<< HEAD


def sorted_assets(assets_by_site):
    """
    :param assets_by_site: a list of lists of disjoint assets
    :returns: the assets sorted by .id
    """
    all_assets = []
    for assets in assets_by_site:
        all_assets.extend(assets)
    return sorted(all_assets, key=operator.attrgetter('id'))
=======
>>>>>>> 9ae34d0e


def build_asset_collection(assets_by_site, time_event=None):
    """
    :param assets_by_site: a list of lists of assets
    :param time_event: a time event string (or None)
    :returns: an array with composite dtype
    """
    for assets in assets_by_site:
        if len(assets):
            first_asset = assets[0]
            break
    else:  # no break
        raise ValueError('There are no assets!')
    candidate_loss_types = list(first_asset.values)
    loss_types = []
    the_fatalities = 'fatalities_%s' % time_event
    for candidate in candidate_loss_types:
        if candidate.startswith('fatalities'):
            if candidate == the_fatalities:
                loss_types.append('fatalities')
            # discard fatalities for different time periods
        else:
            loss_types.append(candidate)
    deductible_d = first_asset.deductibles or {}
    limit_d = first_asset.insurance_limits or {}
    retrofitting_d = first_asset.retrofitting_values or {}
    deductibles = ['deductible~%s' % name for name in deductible_d]
    limits = ['insurance_limit~%s' % name for name in limit_d]
    retrofittings = ['retrofitted~%s' % n for n in retrofitting_d]
    float_fields = loss_types + deductibles + limits + retrofittings
    taxonomies = set()
    for assets in assets_by_site:
        for asset in assets:
            taxonomies.add(asset.taxonomy)
    sorted_taxonomies = sorted(taxonomies)
    asset_dt = numpy.dtype(
        [('asset_ref', '|S100'), ('site_id', numpy.uint32),
         ('taxonomy', numpy.uint32)] +
        [(name, float) for name in float_fields])
    num_assets = sum(len(assets) for assets in assets_by_site)
    assetcol = numpy.zeros(num_assets, asset_dt)
    asset_ordinal = 0
    fields = ['taxonomy', 'asset_ref', 'site_id'] + float_fields
    for sid, assets_ in enumerate(assets_by_site):
        for asset in sorted(assets_, key=operator.attrgetter('id')):
            asset.idx = asset_ordinal
            record = assetcol[asset_ordinal]
            asset_ordinal += 1
            for field in fields:
                if field == 'taxonomy':
                    value = sorted_taxonomies.index(asset.taxonomy)
                elif field == 'asset_ref':
                    value = asset.id
                elif field == 'site_id':
                    value = sid
                elif field == 'fatalities':
                    value = asset.values[the_fatalities]
                else:
                    try:
                        name, lt = field.split('~')
                    except ValueError:  # no ~ in field
                        name, lt = 'value', field
                    value = getattr(asset, name)(lt)
                record[field] = value
    return assetcol


class RiskModel(collections.Mapping):
    """
    A container (imt, taxonomy) -> workflow.

    :param workflows: a dictionary (imt, taxonomy) -> workflow
    :param damage_states: None or a list of damage states
    """
    def __init__(self, workflows, damage_states=None):
        self.damage_states = damage_states  # not None for damage calculations
        self._workflows = workflows
        self.loss_types = []
        self.curve_builders = []
        self.lti = {}  # loss_type -> idx
        self.covs = 0  # number of coefficients of variation
        self.taxonomies = []  # populated in get_risk_model

    def loss_type_dt(self, dtype=numpy.float32):
        """
        Return a composite dtype based on the loss types
        """
        return numpy.dtype([(lt, dtype) for lt in self.loss_types])

    def build_loss_dtypes(self, conditional_loss_poes, insured_losses=False):
        """
        :param conditional_loss_poes:
            configuration parameter
        :param insured_losses:
            configuration parameter
        :returns:
           loss_curve_dt and loss_maps_dt
        """
        lst = [('poe~%s' % poe, F32) for poe in conditional_loss_poes]
        if insured_losses:
            lst += [(name + '_ins', pair) for name, pair in lst]
        lm_dt = numpy.dtype(lst)
        lc_list = []
        lm_list = []
        for cb in (b for b in self.curve_builders if b.user_provided):
            pairs = [('losses', (F32, cb.curve_resolution)),
                     ('poes', (F32, cb.curve_resolution)),
                     ('avg', F32)]
            if insured_losses:
                pairs += [(name + '_ins', pair) for name, pair in pairs]
            lc_list.append((cb.loss_type, numpy.dtype(pairs)))
            lm_list.append((cb.loss_type, lm_dt))
        loss_curve_dt = numpy.dtype(lc_list) if lc_list else None
        loss_maps_dt = numpy.dtype(lm_list) if lm_list else None
        return loss_curve_dt, loss_maps_dt

    # TODO: scheduled for removal once we change agg_curve to be built from
    # the user-provided loss ratios
    def build_all_loss_dtypes(self, curve_resolution, conditional_loss_poes,
                              insured_losses=False):
        """
        :param conditional_loss_poes:
            configuration parameter
        :param insured_losses:
            configuration parameter
        :returns:
           loss_curve_dt and loss_maps_dt
        """
        lst = [('poe~%s' % poe, F32) for poe in conditional_loss_poes]
        if insured_losses:
            lst += [(name + '_ins', pair) for name, pair in lst]
        lm_dt = numpy.dtype(lst)
        lc_list = []
        lm_list = []
        for loss_type in self.loss_types:
            pairs = [('losses', (F32, curve_resolution)),
                     ('poes', (F32, curve_resolution)),
                     ('avg', F32)]
            if insured_losses:
                pairs += [(name + '_ins', pair) for name, pair in pairs]
            lc_list.append((loss_type, numpy.dtype(pairs)))
            lm_list.append((loss_type, lm_dt))
        loss_curve_dt = numpy.dtype(lc_list) if lc_list else None
        loss_maps_dt = numpy.dtype(lm_list) if lm_list else None
        return loss_curve_dt, loss_maps_dt

    def make_curve_builders(self, oqparam):
        """
        Populate the inner lists .loss_types, .curve_builders.
        """
        default_loss_ratios = numpy.linspace(
            0, 1, oqparam.loss_curve_resolution + 1)[1:]
        loss_types = self._get_loss_types()
        for l, loss_type in enumerate(loss_types):
            if oqparam.calculation_mode == 'classical_risk':
                all_ratios = [self[key].loss_ratios[loss_type]
                              for key in sorted(self)]
                curve_resolutions = map(len, all_ratios)
                if len(set(curve_resolutions)) > 1:
                    lines = []
                    for wf, cr in zip(self.values(), curve_resolutions):
                        lines.append(
                            '%s %d' % (wf.risk_functions[loss_type], cr))
<<<<<<< HEAD
                    raise ValueError(
                        'Inconsistent num_loss_ratios:\n%s' % '\n'.join(lines))
=======
                    logging.warn('Inconsistent num_loss_ratios:\n%s',
                                 '\n'.join(lines))
>>>>>>> 9ae34d0e
                cb = scientific.CurveBuilder(
                    loss_type, all_ratios[0], True,
                    oqparam.conditional_loss_poes, oqparam.insured_losses)
            elif loss_type in oqparam.loss_ratios:  # loss_ratios provided
                cb = scientific.CurveBuilder(
                    loss_type, oqparam.loss_ratios[loss_type], True,
                    oqparam.conditional_loss_poes, oqparam.insured_losses)
            else:  # no loss_ratios provided
                cb = scientific.CurveBuilder(
                    loss_type, default_loss_ratios, False,
                    oqparam.conditional_loss_poes, oqparam.insured_losses)
            self.curve_builders.append(cb)
            self.loss_types.append(loss_type)
            self.lti[loss_type] = l

    def _get_loss_types(self):
        """
        :returns: a sorted list with all the loss_types contained in the model
        """
        ltypes = set()
        for wf in self.values():
            ltypes.update(wf.loss_types)
        return sorted(ltypes)

    def get_taxonomies(self, imt=None):
        """
        :returns: the set of taxonomies which are part of the RiskModel
        """
        if imt is None:
            return set(taxonomy for imt, taxonomy in self)
        return set(taxonomy for imt_str, taxonomy in self if imt_str == imt)

    def get_imts(self, taxonomy=None):
        if taxonomy is None:
            return set(imt for imt, taxonomy in self)
        return set(imt for imt, taxo in self if taxo == taxonomy)

    def get_imt_taxonomies(self):
        """
        For each IMT in the risk model, yield pairs (imt, taxonomies)
        with the taxonomies associated to the IMT. For fragility functions,
        there is a single taxonomy for each IMT.
        """
        by_imt = operator.itemgetter(0)
        by_taxo = operator.itemgetter(1)
        dic = groupby(self, by_imt, lambda group: list(map(by_taxo, group)))
        return list(dic.items())

    def __getitem__(self, imt_taxo):
        return self._workflows[imt_taxo]

    def __iter__(self):
        return iter(sorted(self._workflows))

    def __len__(self):
        return len(self._workflows)

    def build_input(self, imt, hazards_by_site, assets_by_site, eps_dict):
        """
        :param imt: an Intensity Measure Type
        :param hazards_by_site: an array of hazards per each site
        :param assets_by_site: an array of assets per each site
        :param eps_dict: a dictionary of epsilons
        :returns: a :class:`RiskInput` instance
        """
        imt_taxonomies = [(imt, self.get_taxonomies(imt))]
        return RiskInput(imt_taxonomies, hazards_by_site, assets_by_site,
                         eps_dict)

    def build_inputs_from_ruptures(self, sitecol, all_ruptures,
                                   gsims_by_col, trunc_level, correl_model,
                                   eps, hint):
        """
        :param sitecol: a SiteCollection instance
        :param all_ruptures: the complete list of SESRupture instances
        :param gsims_by_col: a dictionary of GSIM instances
        :param trunc_level: the truncation level (or None)
        :param correl_model: the correlation model (or None)
        :param eps: a matrix of epsilons
        :param hint: hint for how many blocks to generate

        Yield :class:`RiskInputFromRuptures` instances.
        """
        imt_taxonomies = list(self.get_imt_taxonomies())
        by_col = operator.attrgetter('col_id')
        rup_start = rup_stop = 0
        for ses_ruptures in split_in_blocks(
                all_ruptures, hint or 1, key=by_col):
            rup_stop += len(ses_ruptures)
            gsims = gsims_by_col[ses_ruptures[0].col_id]
            yield RiskInputFromRuptures(
                imt_taxonomies, sitecol, ses_ruptures,
                gsims, trunc_level, correl_model, eps[:, rup_start:rup_stop])
            rup_start = rup_stop

    def gen_outputs(self, riskinputs, rlzs_assoc, monitor,
                    assets_by_site=None):
        """
        Group the assets per taxonomy and compute the outputs by using the
        underlying workflows. Yield the outputs generated as dictionaries
        out_by_rlz.

        :param riskinputs: a list of riskinputs with consistent IMT
        :param rlzs_assoc: a RlzsAssoc instance
        :param monitor: a monitor object used to measure the performance
        """
        mon_hazard = monitor('getting hazard')
        mon_risk = monitor('computing individual risk')
        for riskinput in riskinputs:
            assets_by_site = getattr(
                riskinput, 'assets_by_site', assets_by_site)
            with mon_hazard:
                # get assets, hazards, epsilons
                a, h, e = riskinput.get_all(rlzs_assoc, assets_by_site)
            with mon_risk:
                # compute the outputs by using the worklow
                for imt, taxonomies in riskinput.imt_taxonomies:
                    for taxonomy in taxonomies:
                        assets, hazards, epsilons = [], [], []
                        for asset, hazard, epsilon in zip(a, h, e):
                            if asset.taxonomy == taxonomy:
                                assets.append(asset)
                                hazards.append(hazard[imt])
                                epsilons.append(epsilon)
                        if not assets:
                            continue
                        workflow = self[imt, taxonomy]
                        for out_by_rlz in workflow.gen_out_by_rlz(
                                assets, hazards, epsilons, riskinput.tags):
                            yield out_by_rlz

    def __repr__(self):
        lines = ['%s: %s' % item for item in sorted(self.items())]
        return '<%s(%d, %d)\n%s>' % (
            self.__class__.__name__, len(lines), self.covs, '\n'.join(lines))


class RiskInput(object):
    """
    Contains all the assets and hazard values associated to a given
    imt and site.

    :param imt_taxonomies: a pair (IMT, taxonomies)
    :param hazard_by_site: array of hazards, one per site
    :param assets_by_site: array of assets, one per site
    :param eps_dict: dictionary of epsilons
    """
    def __init__(self, imt_taxonomies, hazard_by_site, assets_by_site,
                 eps_dict):
        [(self.imt, taxonomies)] = imt_taxonomies
        self.hazard_by_site = hazard_by_site
        self.assets_by_site = [
            [a for a in assets if a.taxonomy in taxonomies]
            for assets in assets_by_site]
        taxonomies_set = set()
        self.weight = 0
        for assets in self.assets_by_site:
            for asset in assets:
                taxonomies_set.add(asset.taxonomy)
            self.weight += len(assets)
        self.taxonomies = sorted(taxonomies_set)
        self.tags = None  # for API compatibility with RiskInputFromRuptures
        self.eps_dict = eps_dict

    @property
    def imt_taxonomies(self):
        """Return a list of pairs (imt, taxonomies) with a single element"""
        return [(self.imt, self.taxonomies)]

    def get_all(self, rlzs_assoc, assets_by_site=None):
        """
        :param rlzs_assoc:
            :class:`openquake.commonlib.source.RlzsAssoc` instance
        :param assets_by_site:
            ignored, used only for compatibility with RiskInputFromRuptures
        :returns:
            lists of assets, hazards and epsilons
        """
        assets, hazards, epsilons = [], [], []
        if assets_by_site is None:
            assets_by_site = self.assets_by_site
        for hazard, assets_ in zip(self.hazard_by_site, assets_by_site):
            for asset in assets_:
                assets.append(asset)
                hazards.append({self.imt: rlzs_assoc.combine(hazard)})
                epsilons.append(self.eps_dict.get(asset.idx, None))
        return assets, hazards, epsilons

    def __repr__(self):
        return '<%s IMT=%s, taxonomy=%s, weight=%d>' % (
            self.__class__.__name__, self.imt, ', '.join(self.taxonomies),
            self.weight)


def make_eps(assets_by_site, num_samples, seed, correlation):
    """
    :param assets_by_site: a list of lists of assets
    :param int num_samples: the number of ruptures
    :param int seed: a random seed
    :param float correlation: the correlation coefficient
    :returns: epsilons matrix of shape (num_assets, num_samples)
    """
    all_assets = (a for assets in assets_by_site for a in assets)
    assets_by_taxo = groupby(all_assets, operator.attrgetter('taxonomy'))
    num_assets = sum(map(len, assets_by_site))
    eps = numpy.zeros((num_assets, num_samples), numpy.float32)
    for taxonomy, assets in assets_by_taxo.items():
        # the association with the epsilons is done in order
        assets.sort(key=operator.attrgetter('id'))
        shape = (len(assets), num_samples)
        logging.info('Building %s epsilons for taxonomy %s', shape, taxonomy)
        zeros = numpy.zeros(shape)
        epsilons = scientific.make_epsilons(zeros, seed, correlation)
        for asset, epsrow in zip(assets, epsilons):
            eps[asset.idx] = epsrow
    return eps


class RiskInputFromRuptures(object):
    """
    Contains all the assets associated to the given IMT and a subsets of
    the ruptures for a given calculation.

    :param imt_taxonomies: list given by the risk model
    :param sitecol: SiteCollection instance
    :param assets_by_site: list of list of assets
    :param ses_ruptures: ordered array of SESRuptures
    :param gsims: list of GSIM instances
    :param trunc_level: truncation level for the GSIMs
    :param correl_model: correlation model for the GSIMs
    :params eps: a matrix of epsilons
    """
    def __init__(self, imt_taxonomies, sitecol, ses_ruptures,
                 gsims, trunc_level, correl_model, epsilons):
        self.imt_taxonomies = imt_taxonomies
        self.sitecol = sitecol
        self.ses_ruptures = numpy.array(ses_ruptures)
        self.col_id = ses_ruptures[0].col_id
        self.gsims = gsims
        self.trunc_level = trunc_level
        self.correl_model = correl_model
        self.weight = len(ses_ruptures)
        self.imts = sorted(set(imt for imt, _ in imt_taxonomies))
        self.eps = epsilons  # matrix N x E, events in this block
        self.tags = numpy.array([sr.ordinal for sr in ses_ruptures])

    def compute_expand_gmfs(self):
        """
        :returns:
            an array R x N where N is the number of sites and
            R is the number of ruptures.
        """
        from openquake.calculators.event_based import make_gmfs
        gmfs = make_gmfs(
            self.ses_ruptures, self.sitecol, self.imts,
            self.gsims, self.trunc_level, self.correl_model, DummyMonitor())
        gmf_dt = gsim_imt_dt(self.gsims, self.imts)
        N = len(self.sitecol.complete)
        R = len(gmfs)
        gmfa = numpy.zeros((R, N), gmf_dt)
        for i, sesrup, gmf in zip(range(R), self.ses_ruptures, gmfs):
            expanded_gmf = numpy.zeros(N, gmf_dt)
            expanded_gmf[sesrup.indices] = gmf
            gmfa[i] = expanded_gmf
        return gmfa  # array R x N

    def get_all(self, rlzs_assoc, assets_by_site):
        """
        :param rlzs_assoc:
            :class:`openquake.commonlib.source.RlzsAssoc` instance
        :param assets_by_site:
            list of list of assets per each hazard site
        :returns:
            lists of assets, hazards and epsilons
        """
        assets, hazards, epsilons = [], [], []
        gmfs = self.compute_expand_gmfs()
        gsims = list(map(str, self.gsims))
        trt_id = rlzs_assoc.csm_info.get_trt_id(self.col_id)
        for assets_, hazard in zip(assets_by_site, gmfs.T):
            haz_by_imt_rlz = {imt: {} for imt in self.imts}
            for gsim in gsims:
                for imt in self.imts:
                    for rlz in rlzs_assoc[trt_id, gsim]:
                        haz_by_imt_rlz[imt][rlz] = hazard[gsim][imt]
            for asset in assets_:
                assets.append(asset)
                hazards.append(haz_by_imt_rlz)
                epsilons.append(self.eps[asset.idx])
        return assets, hazards, epsilons

    def __repr__(self):
        return '<%s IMT_taxonomies=%s, weight=%d>' % (
            self.__class__.__name__, self.imt_taxonomies, self.weight)<|MERGE_RESOLUTION|>--- conflicted
+++ resolved
@@ -29,20 +29,6 @@
 from openquake.risklib import scientific
 
 F32 = numpy.float32
-<<<<<<< HEAD
-
-
-def sorted_assets(assets_by_site):
-    """
-    :param assets_by_site: a list of lists of disjoint assets
-    :returns: the assets sorted by .id
-    """
-    all_assets = []
-    for assets in assets_by_site:
-        all_assets.extend(assets)
-    return sorted(all_assets, key=operator.attrgetter('id'))
-=======
->>>>>>> 9ae34d0e
 
 
 def build_asset_collection(assets_by_site, time_event=None):
@@ -207,13 +193,8 @@
                     for wf, cr in zip(self.values(), curve_resolutions):
                         lines.append(
                             '%s %d' % (wf.risk_functions[loss_type], cr))
-<<<<<<< HEAD
-                    raise ValueError(
-                        'Inconsistent num_loss_ratios:\n%s' % '\n'.join(lines))
-=======
                     logging.warn('Inconsistent num_loss_ratios:\n%s',
                                  '\n'.join(lines))
->>>>>>> 9ae34d0e
                 cb = scientific.CurveBuilder(
                     loss_type, all_ratios[0], True,
                     oqparam.conditional_loss_poes, oqparam.insured_losses)
