# vim: tabstop=4 shiftwidth=4 softtabstop=4

#    Licensed under the Apache License, Version 2.0 (the "License"); you may
#    not use this file except in compliance with the License. You may obtain
#    a copy of the License at
#
#         http://www.apache.org/licenses/LICENSE-2.0
#
#    Unless required by applicable law or agreed to in writing, software
#    distributed under the License is distributed on an "AS IS" BASIS, WITHOUT
#    WARRANTIES OR CONDITIONS OF ANY KIND, either express or implied. See the
#    License for the specific language governing permissions and limitations
#    under the License.

"""
This is our basic test running framework.

Usage Examples:

    # to run all the tests
    python run_tests.py

    # to run a specific test suite imported here
    python run_tests.py ExampleTestCase

    # to run a specific test imported here
    python run_tests.py ExampleTestCase.testBasic

"""

<<<<<<< HEAD
import logging
import unittest
=======
>>>>>>> d9679552
import sys
import unittest

from opengem import flags
FLAGS = flags.FLAGS

flags.DEFINE_boolean('speed_tests', False, "Run performance tests?")

from tests.computation_unittest import *
from tests.example_unittest import *
from tests.flags_unittest import *
from tests.geo_unittest import *
from tests.parser_exposure_portfolio_unittest import *
from tests.parser_shaml_output_unittest import *
from tests.parser_vulnerability_model_unittest import *
from tests.producer_unittest import *
from tests.risk_tests import *
from tests.probabilistic_scenario_unittest import *

if __name__ == '__main__':
    sys.argv = FLAGS(sys.argv)  
    logging.getLogger().setLevel(logging.DEBUG)
    
    if FLAGS.speed_tests:
        from tests.xml_speedtests import *
    
    unittest.main()<|MERGE_RESOLUTION|>--- conflicted
+++ resolved
@@ -28,11 +28,7 @@
 
 """
 
-<<<<<<< HEAD
 import logging
-import unittest
-=======
->>>>>>> d9679552
 import sys
 import unittest
 
