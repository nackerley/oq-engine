  [Michele Simionato]
<<<<<<< HEAD
  * Added a validation on the cost type in the exposure
=======
  * Added a validation for missing region_grid_spacing
  * Added a cross validation for the `time_event` parameter
  * Added a validation for empty descriptions in fragility models
>>>>>>> 2ef5c91e
  * Changed the classical_tiling calculator to split the heavy sources first
  * Fixed the GMPETable GSIM and added an end-to-end test for it
  * Changed the management of the seeds in the event based calculator:
    now we generate a seed per each rupture
  * Worked around a bug in h5File.visitems in Ubuntu 12.04
  * Reduced the precision of the site mesh to 32 bits
  * The source model logic tree parser supports NRML 0.5
  * Reduced the precision of the scenario_damage outputs to 32 bits
  * Added an XML exporter for the UHS curves
  * Rewritten the classical_tiling calculator in oq-lite
  * Fixed a bug when exporting the hazard curves in presence of quantiles/means
  * Improved the header of the exported CSV files, to make it QGIS-friendly
  * Fixed a bug in the avg_losses for the event based risk calculator
  * Keep exporting files, even if they are empty
  * Exported information about the realizations into a csv file
  * Ported the disaggregation calculator to oq-lite
  * Added IMT information in the hazard curve XML exporter
  * Fixed a small bug in classical_damage for steps_per_interval = 1

python-oq-risklib (0.10.0-0~precise01) precise; urgency=low

  [Michele Simionato]
  * Ported the classical_bcr calculator to oq-lite
  * Added a check on the uniform_hazard_spectra parameter depending on the IMTs
  * Fixed a sorting error in the CSV exporters by asset
  * Fully ported the classical_risk calculator to oq-lite
  * Removed the (unused and experimental) loss fractions functionality from
    the classical_risk calculator
  * Added a check for the case of no assets within the region
  * Fixed the check for missing taxonomies in the risk model
  * Added `--profile` flag to oq-lite run
  * The performance info has been moved fully in the datastore
  * Saved one loss table per realization in the datastore
  * Fixed a bug in the oq-lite exporter of the hazard maps
  * Removed a spurious comma from the rupture tag
  * Removed the epsilon_sampling feature from event_based_risk

 -- Matteo Nastasi (GEM Foundation) <nastasi@openquake.org>  Mon, 14 Dec 2015 10:12:22 +0100

python-oq-risklib (0.9.0-0~precise01) precise; urgency=low

  [Graeme Weatherill]
  * Added fault geometry epistemic uncertainties to the source model logic tree

  [Michele Simionato]
  * Fixed the `oq-lite show --rlzs` command
  * Fixed a minor bug in the source writer for nodalPlane nodes
  * Added an attribute `discretization` to `areaGeometry` nodes
  * Added a command oq-lite show_attrs to display the attributes of a HDF5
    dataset
  * Added flags `asset_loss_table` (default False) and `avg_losses`
    (default True) to build the event loss table and the average losses
    per asset respectively
  * Added a check on the cost types read from the exposure

  [Matteo Nastasi]
  * Demos moved to /usr/share/openquake/risklib

  [Michele Simionato]
  * Added outputs `agg_curve-rlzs` and `agg_curve-stats` in the HDF5 file
  * Changed the storage of the event based risk outputs in the HDF5 file
  * Added a consistency check between the risk model keys in the job.ini and
    the risk model files
  * Scenario Risk and Scenario Damage calculators can work with a single
    configuration file now
  * When computing insured losses for an exposure without deductible and
    insuredLimit, raise an error early
  * Improved the export names of the oq-lite calculators
  * Updated all the risk demos
  * Changed the EventBasedRisk demo to produce loss curves
  * Fixed a bug with the error management: now a critical error in the
    the pre-calculation stops the whole computation and there is a single
    traceback
  * Improved the memory consumption and data transfer of the event_based_risk
    calculator
  * All data of a computation are now stored in a single calc_XXX.hdf5 file
  * The ProbabilisticEventBased risk demo works with a single job.ini
  * Added support for NRML 0.5 for fragility functions and deprecated NRML 0.4
  * Added a ConsequenceModel parser and implemented the calculation of
    consequences in the scenario_damage calculator

  [Matteo Nastasi]
  * Imposed version for python-h5py dependency, Ubuntu 12.04 will use
    backported version from GEM repository

  [Michele Simionato]
  * Added a test for a bug of h5py version 2.0.1
  * Added a check for specific_assets not in the exposure
  * Added XML exports for the hazard curves
  * Enhanced the .rst report with info about the exposure and the source model
  * Changed the PerformanceMonitor to write only on the controller
  * Introduced HDF5 outputs for the scenario_risk calculator
  * Introduced HDF5 outputs for the scenario_damage calculator
  * Added the ability to read scenario NRML files
  * Silenced an ElementTree warning
  * Added a test with multiple assets on the same site
  * Improved the error message for invalid exposures
  * Fixed a few tests on Windows

 -- Matteo Nastasi (GEM Foundation) <nastasi@openquake.org>  Tue, 17 Nov 2015 10:57:39 +0100

python-oq-risklib (0.8.0-0~precise01) precise; urgency=low

  [Michele Simionato]
  * Added a --pdb flag
  * Added validation to the source IDs
  * It is now possible to pass arguments to the GSIMs in the logic tree file
  * Added data transfer information to the CSV reports
  * Fixed several bugs in the ebr calculator
  * The composite source model is saved in the HDF5 file
  * Added a command 'oq-lite info --report job.ini' to produce a report
    on a calculation without running it
  * Negative calculations IDs are recognized in the oq-lite commands
  * The GMFs are saved in the HDF5 file
  * Added vulnerability functions with Probability Mass Function
  * oq-lite has now a 'reduce' command to reduce large computations
  * The epsilon_matrix is now saved in HDF5 format
  * Fixed a bug in apply_reduce when the first argument is a numpy array
  * Added a functionality 'write_source_model' to serialize sources in XML

 -- Matteo Nastasi (GEM Foundation) <nastasi@openquake.org>  Wed, 23 Sep 2015 15:17:28 +0200

python-oq-risklib (0.7.2-0~precise01) precise; urgency=low

  [Matteo Nastasi]
  * Packaging system improvement

  [Michele Simionato]
  * Fixed an ordering bug in the GSIM logic tree

 -- Matteo Nastasi (GEM Foundation) <nastasi@openquake.org>  Fri, 05 Jun 2015 11:55:09 +0200

python-oq-risklib (0.7.1-0~precise01) precise; urgency=low

  [Michele Simionato]
  * Fixed an export bug in the scenario_damage calculator: now the case of
    multiple assets on the same location is treated correctly

 -- Matteo Nastasi (GEM Foundation) <nastasi@openquake.org>  Wed, 20 May 2015 09:58:07 +0200

python-oq-risklib (0.7.0-1~precise01) precise; urgency=low

  [Matteo Nastasi, Daniele Viganò]
  * Fixed dependencies version management

 -- Matteo Nastasi (GEM Foundation) <nastasi@openquake.org>  Thu, 07 May 2015 13:56:09 +0200

python-oq-risklib (0.7.0-0~precise01) precise; urgency=low

  [Matteo Nastasi, Daniele Viganò]
  * Add binary package support for both Ubuntu 12.04 (Precise)
    and Ubuntu 14.04 (Trusty)

  [Michele Simionato]
  * Added a check on invalid IMTs when using the JB2009 correlation model
  * Made sure that the site collection is ordered by (lon, lat) in all cases
  * Extended the scenario calculators so that they can manage multiple GSIMs
    at the same time
  * Ported the event_based calculator to oq-lite (except disaggregation)
  * Introduced a DataStore class to save either generic pickled objects or
    numpy arrays; if installed, it can use the h5py library
  * Added defaults to the parameters in job.ini
  * Extended the 'oq-lite info' command to plot some useful informations
    about the source model
  * Ported the classical_risk calculator to oq-lite
  * Added an 'oq-lite pick_rlzs' command to display the distance of the
    hazard curves from the mean, by using the RMSEP distance
  * Ported the scenario_risk calculator to oq-lite
  * Added a check to forbid exposures with an asset number=0
  * In the tests you can compare for equality files containing numbers, possibly
    ignoring the last digits
  * Increased the number of SES generated by the demo
    ProbabilisticEventBased from 10 to 200
  * For the event based calculator, print the site index where the discrepancy
    with the classical hazard curves is greater
  * Now the engine is able to gunzip transparently the logic tree files too
  * Added a convergency test for the hazard curves generated by the event
    based calculator when the number of samples is high
  * Added a script to reduce large source models and large exposure models
  * Fixed a bug in the NRML writer for nodes with value=0
  * Added a 'plot' command to oq-lite

 -- Matteo Nastasi (GEM Foundation) <nastasi@openquake.org>  Thu, 07 May 2015 10:51:21 +0200

python-oq-risklib (0.6.0-1) precise; urgency=low

  [Matteo Nastasi]
  * Wrong oq-hazardlib version dependency fixed

 -- Matteo Nastasi (GEM Foundation) <nastasi@openquake.org>  Fri, 27 Feb 2015 11:54:22 +0100

python-oq-risklib (0.6.0-0) precise; urgency=low

  [Michele Simionato]
  * Changed the event based risk demo to use fully the specific assets feature
  * Implemented export of SESCollections
  * Classical tiling calculator in oq-lite
  * Raise an error if there are assets missing the number attribute
  * Added a prefilter flag
  * Moved the management of zipfiles into oq-lite
  * Export lon and lat in the hazard curves
  * Simplified the management of GMPE logic tree realizations
  * Towards supporting Ubuntu 14.04
  * Fixed error when minIML|maxIML are missing in the fragility model
  * Ported the generation of UHS curves into risklib
  * Better error message for duplicated IMLs
  * Implemented hazard map export in oq-lite
  * Create the export_dir if possible
  * Moved the demos inside oq-risklib
  * Now sites can be extracted from the site_model.xml file
  * Fixed the oversampling bug
  * Added a warning in case of oversampling
  * Provided a user-friendly string representation of the class RlzsAssoc
  * Added classical damage QA tests
  * Add a test case for sampling two source models of different weight
  * Implemented classical damage calculator
  * Moved hazard maps and mean and quantile functions from the engine into risklib
  * Added a check for duplicated branchset IDs
  * If export_dir is not given, save on $HOME

 -- Matteo Nastasi (GEM Foundation) <nastasi@openquake.org>  Wed, 25 Feb 2015 17:04:04 +0100

python-oq-risklib (0.5.1-0) precise; urgency=low

  * consistency in version management between debian/ubuntu package and
    library from git sources

 -- Matteo Nastasi (GEM Foundation) <nastasi@openquake.org>  Thu, 18 Dec 2014 15:42:53 +0100

python-oq-risklib (0.5.0-1) precise; urgency=low

  * Fixed version in the documentation
  * Removed an incorrect warning
  * Scenario damage tests
  * Added a DamageWriter class and the expected outputs for the ScenarioDamage
    QA tests
  * Improve the error message when the user sets the wrong calculation_mode
  * Moved get_realizations from the engine into commonlib
  * Added more validation to dictionaries
  * Added a new parameter complex_fault_mesh_spacing
  * Ported the scenario tests to oq-lite
  * Added a get_params utility
  * Simplified the monitoring
  * Add the QA tests data removed from the engine
  * Added a forgotten .rst file
  * Use shallow-clone to improve CI builds speed
  * Fix documentation
  * Merged commonlib inside risklib
  * Move the calculation of input/output weights into commonlib
  * The export_dir is now always given
  * Small fixes to commonlib
  * Better error message for regions that cannot be discretized
  * Fixed precision
  * Add a facility to read source models in commonlib
  * Add an hard limit to check_mem_usage()
  * Fixed test_different_levels_ok
  * Removed an excessive validation
  * Added a validation is_valid_hazard_curves
  * Reverted the check on duplicated vulnerabilitySetID
  * Improved the validation of vulnerability models
  * Examples, tests and notebook for the feature of oq-lite
  * Some refactoring of the classes RiskModel and RiskInput
  * Basic support for risk calculators in commonlib
  * Building the documentation of risklib and some refactoring
  * Build the documentation of commonlib
  * Support of the oq-lite command-line tool
  * Converting the region_constraint into a WKT polygon in commonlib, not in
    the engine
  * Fixed a subtle ImportError
  * Added a forgotten file
  * Support for the simplification of the risk calculators
  * Rewritten the RiskModel class and refactored the Workflow classes
  * Loss per event per asset
  * Dependency check
  * Updated version of risklib
  * Merged nrmllib inside commonlib
  * Added get_exposure and some refactoring
  * Changed the RiskModel API
  * The investigationTime attribute is optional
  * Use the new validation mechanism for vulnerability/fragility functions
  * Reflected the change in risklib
  * Fixed typo in an error message
  * reversed edges to make complex surface comply with Aki & Richards conven...
  * Moved the node context manager to the node library
  * Better debugging representation of a node
  * The maximum_distance must be mandatory in all hazard calculators
  * Restored the NrmlHazardlibConverter
  * Used PlanarSurface.from_corner_points
  * Improved the validation on PMF
  * Added a generic SourceConverter class for all sources, including the
    NonParametric ones
  * Added a lazy function read_nodes
  * Added a "node_factory" validation facility to the node library
  * Rewritten the openquake validation mechanism; now it is done in commonlib
  * Support validation code for the engine
  * Added a few validation functions
  * Added a validation on the GSIM name
  * Added MeanLossTestCase and some comments/docstrings
  * Small improvements
  * Logging the size of received data, to assess the stress on rabbitmq
  * Parallel filtering
  * Fixed the branch ordering
  * Ordering the sources after splitting-filtering them
  * Added an EpsilonProvider class
  * Introduced get_epsilons
  * Improved the splitting mechanism
  * Fix an ordering on the exported GMF
  * Moved parse_config from the engine to commonlib
  * Given a proper ordering to BranchTuples
  * Decoupled the sampling logic from the GsimLogicTree class
  * Get more information about the number of realizations in full enumeration
  * Small refactoring of the block-splitting routines
  * Fixed the sampling in GsimLogicTree
  * Small changes to support the refactoring on the engine side
  * packager.sh: missing update fixed
  * Risk loaders
  * Added a property .imts to the RiskModel class
  * The rupture seed is now visible in the XML file
  * Made explicit the dependence from the getters
  * GMPE logic tree fix
  * Many improvements to make the SourceCollector more usable from the
    command-line
  * Fix for the case of empty SES
  * Add a debug flag to enable set -x in packager.sh
  * Improved the SourceCollector
  * Fix gmf duplication
  * Removed logictree.enumerate_paths
  * Moved modules to manage sources and logic trees from the engine
  * Minor refactoring of scientific.scenario_damage
  * Reflected the API change in risklib
  * Refactoring of risklib needed to solve the problem of the block size
    dependence
  * Remove CalculationUnit
  * Removed some useless code from risklib
  * Fix branch var to be compliant within the new CI git plugin
  * Updates Copyright to 2014
  * rupture_to_element facility
  * Ci devtest
  * Renamed common->commonlib
  * Add setup.py
  * Improved validation and some cleanup
  * Decouple the gsim logic tree from the SES output and remove dead code
  * Moved the tests directory inside the package
  * Refactored the conversion library
  * More work on the conversion/validation library
  * Add loss type to risk outputs
  * Pull request for the validation library
  * Standard Loss map GeoJSON
  * Exporting the GMF in XML should not require keeping all the tree in memory
  * No unicode + StringIO in tests
  * Fix parsing of isAbsolute
  * Insured loss curves statistics
  * Csv tools
  * Fixed the streaming xml writer
  * Hazard Curve GeoJSON parser
  * GeoJSON map node values should be floats
  * Node library
  * Ruptures now have a tag attribute
  * Revise insured losses algorithm
  * Added an InvalidFile exception
  * Add stdDevLoss field
  * Compute Curve stats
  * Implemented a StreamingXMLWriter
  * Minor optimizations by using memoization
  * Fix quantile maps computation
  * Fix Asset statistics
  * NRML parsers/writers should be able to accept either file paths or
    file-like objects
  * Refactoring: added risk workflows
  * Add '__version__' to package init
  * Hazard map GeoJSON writer
  * GeoJSON LossMap Writer
  * Remove 'ndenumerate'

 -- Matteo Nastasi (GEM Foundation) <nastasi@openquake.org>  Wed, 10 Dec 2014 11:17:03 +0100

python-oq-risklib (0.3.0-1) precise; urgency=low

  * Lxc sandbox - improved CI with sandboxed source tests (LP: #1177319)
  * Refactoring: remove curve module (LP: #1174231)
  * Update Event Based algorithm (LP: #1168446)
  * Fix sampling in lognormaldistribution when mean = 0, covs = 0
    (LP: #1167863)
  * Strictly increasing vulnerability function in classical calculator
    (LP: #1165076)
  * Added concurrent.futures to risklib (temporary solution)
  * Update average loss formula (LP: #1156557)
  * Added AGPL license file
  * Refactoring needed to support Structure dependent IMT in scenario damage
    (LP: #1154549)
  * Implemented scenario_damage and scenario directly in risklib (LP: #1154110)
  * Make the risklib able to read csv inputs (LP: #1154110)
  * Fix OQ Engine fails working end-to-end when there is a different number of
    gmvs per site (LP: #1144388)
  * Fix Insured losses computation
  * Removed Asset and AssetOutput classes
  * Small refactoring of the FragilityFunctions so that it is easier to
    instantiate them from the FragilityModelParser in nrml (LP: #1100235)

 -- Matteo Nastasi (GEM Foundation) <nastasi@openquake.org>  Mon, 24 Jun 2013 16:31:18 +0200

python-oq-risklib (0.2.0-1) precise; urgency=low

  * Rename of the package and namespace refactoring

 -- Matteo Nastasi (GEM Foundation) <nastasi@openquake.org>  Sat, 09 Feb 2013 10:18:32 +0100

python-oq-risklib (0.1.0-1) precise; urgency=low

  * Upstream release

 -- Matteo Nastasi (GEM Foundation) <nastasi@openquake.org>  Wed, 12 Dec 2012 17:06:39 +0100<|MERGE_RESOLUTION|>--- conflicted
+++ resolved
@@ -1,11 +1,8 @@
   [Michele Simionato]
-<<<<<<< HEAD
   * Added a validation on the cost type in the exposure
-=======
   * Added a validation for missing region_grid_spacing
   * Added a cross validation for the `time_event` parameter
   * Added a validation for empty descriptions in fragility models
->>>>>>> 2ef5c91e
   * Changed the classical_tiling calculator to split the heavy sources first
   * Fixed the GMPETable GSIM and added an end-to-end test for it
   * Changed the management of the seeds in the event based calculator:
