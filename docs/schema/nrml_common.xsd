<?xml version="1.0" encoding="UTF-8"?>
<xs:schema xmlns:xs="http://www.w3.org/2001/XMLSchema"
	targetNamespace="http://opengem.org/xmlns/nrml/0.1" xmlns:gml="http://www.opengis.net/gml/profile/sfgml/1.0"
	xmlns:nrml="http://opengem.org/xmlns/nrml/0.1">

	<!-- -->
	<xs:import namespace="http://www.opengis.net/gml/profile/sfgml/1.0"
	    schemaLocation="./GML-SimpleFeaturesProfileSchema.xsd"/>
	<!-- -->
	
	
	<xs:complexType name="CurveType">
		<xs:all>
			<xs:element ref="nrml:Values"/>
			<xs:element minOccurs="0" ref="gml:pos"/>
		</xs:all>
	</xs:complexType>

	<xs:element name="Curve" type="nrml:CurveType"/>
	
    <xs:complexType name="CommonType">
        <xs:sequence maxOccurs="unbounded" minOccurs="0">
    		<xs:any namespace="##any"/>
        </xs:sequence>
    </xs:complexType>
    <xs:element name="Common" type="nrml:CommonType"/>
    
	<xs:complexType name="CurveListType">
<<<<<<< HEAD
		<xs:sequence minOccurs="0" maxOccurs="unbounded">
			<xs:choice>
				<xs:element ref="nrml:Curve"/>
				<xs:element ref="nrml:DiscreteVulnerability"/>
				<xs:element ref="nrml:HazardCurve"/>
				<xs:element ref="nrml:IMLValues"/>
				<xs:element ref="nrml:IMT"/>
				<xs:element ref="nrml:IntensityMeasureLevels"/>
				<xs:element ref="nrml:LossCurve"/>
				<xs:element ref="nrml:LossRatioCurve"/>
				<xs:element ref="nrml:LossRatios"/>

			</xs:choice>
		</xs:sequence>
=======
		<xs:sequence>
            <xs:element ref="nrml:Common" minOccurs="0"/>
    		<xs:sequence minOccurs="0" maxOccurs="unbounded">
    				<xs:element ref="nrml:Curve"/>
    		</xs:sequence>
    	</xs:sequence>
>>>>>>> be8c822a
		<xs:anyAttribute namespace="##any" processContents="lax"/>
	</xs:complexType>
	<xs:element name="Config"/>

	<xs:element name="Values" type="gml:doubleList"/>
	<xs:element name="IMLValues" type="gml:doubleList"/>
	<xs:element name="IMT">
		<xs:simpleType>
			<xs:restriction base="xs:string">
				<xs:enumeration value="PGA"/>
				<xs:enumeration value="PGD"/>
				<xs:enumeration value="PGV"/>
				<xs:enumeration value="SA"/>
				<xs:enumeration value="MMI"/>
			</xs:restriction>
		</xs:simpleType>
	</xs:element>

	<xs:complexType name="EvenlyDiscretizedDistType">
		<xs:annotation>
			<xs:documentation>Describes an evenly discretized distribution </xs:documentation>
		</xs:annotation>
		<xs:all>
			<xs:element name="DistributionValues" type="gml:doubleList"/>
		</xs:all>
		<xs:attribute name="binSize" type="xs:double"/>
		<xs:attribute name="minVal" type="xs:double"/>
		<xs:attribute name="binCount" type="xs:integer"/>
	</xs:complexType>
	<!-- -->
	<xs:complexType name="GrdSpecsType">
		<xs:attribute name="minX" type="xs:double"/>
		<xs:attribute name="minY" type="xs:double"/>
		<xs:attribute name="maxX" type="xs:double"/>
		<xs:attribute name="maxY" type="xs:double"/>
		<xs:attribute name="spacingX" type="xs:double"/>
		<xs:attribute name="spacingY" type="xs:double"/>
		<xs:attribute name="isRegular" type="xs:boolean"/>
	</xs:complexType>
	<xs:complexType name="GrdFieldSetType">
		<xs:sequence>
			<xs:element maxOccurs="unbounded" name="GrdField" type="nrml:GrdFieldType"/>
		</xs:sequence>
	</xs:complexType>
	<xs:complexType mixed="true" name="GrdDataType">
		<xs:complexContent>
			<xs:extension base="xs:anyType"> </xs:extension>
		</xs:complexContent>
	</xs:complexType>
	<!--Grid type -->
	<xs:complexType name="GrdType">
		<xs:all>
			<xs:element name="GrdSpecs" type="nrml:GrdSpecsType"/>
			<xs:element maxOccurs="1" name="GrdFieldSet" type="nrml:GrdFieldSetType"/>
			<xs:element name="GrdDataArray" type="nrml:GrdDataType"/>
		</xs:all>
	</xs:complexType>
	<!-- -->
	<xs:complexType name="GrdFieldType">
		<xs:attribute name="index" type="xs:int"/>
		<xs:attribute name="name" type="nrml:paramType"/>
		<xs:attribute name="refValue" type="xs:double">
			<xs:annotation>
				<xs:documentation>This attribute allows to specify a value associated with one layer of the grid file. For example, in the case of a multi-layered grid with several layers each one containing the rate of occurrence [events/year] for a specific magnitude interval, through this attribute is possible to specify the corresponding magnitude value (as a standard: the value in the middle of the interval). </xs:documentation>
			</xs:annotation>
		</xs:attribute>
		<xs:attribute name="lowExt" type="xs:double"/>
		<xs:attribute name="uppExt" type="xs:double"/>
	</xs:complexType>
	<!-- -->
	<xs:simpleType name="paramType">
		<xs:annotation>
			<xs:documentation>Labels that can be used to describe the parameters to be used in NRML.</xs:documentation>
		</xs:annotation>
		<xs:restriction base="xs:string">
			<xs:enumeration value="adimensional"/>
			<xs:enumeration value="aGR"/>
			<xs:enumeration value="bGR"/>
			<xs:enumeration value="lon"/>
			<xs:enumeration value="lat"/>
			<xs:enumeration value="mmi"/>
			<xs:enumeration value="m_max"/>
			<xs:enumeration value="occ"/>
			<xs:enumeration value="prb_occ"/>
			<xs:enumeration value="prb_exc"/>
			<xs:enumeration value="prb_nex"/>
			<xs:enumeration value="pga"/>
			<xs:enumeration value="pgv"/>
			<xs:enumeration value="pgd"/>
			<xs:enumeration value="rate"/>
			<xs:enumeration value="sa"/>
			<xs:enumeration value="sv"/>
			<xs:enumeration value="sd"/>
			<xs:enumeration value="si"/>
		</xs:restriction>
	</xs:simpleType>
	<xs:complexType name="ArbitrarilyDiscretizedDistType">
		<xs:annotation>
			<xs:documentation>This complex type allows to define a whatever discretized function</xs:documentation>
		</xs:annotation>
		<xs:all>
			<xs:element name="XValues" type="gml:doubleList"/>
			<xs:element name="YValues" type="gml:doubleList"/>
		</xs:all>
	</xs:complexType>
</xs:schema><|MERGE_RESOLUTION|>--- conflicted
+++ resolved
@@ -8,6 +8,16 @@
 	    schemaLocation="./GML-SimpleFeaturesProfileSchema.xsd"/>
 	<!-- -->
 	
+	
+	<xs:complexType name="ModelType">
+		<xs:all>
+			<xs:element ref="nrml:Values"/>
+			<!-- do we want ModelType to have pos (not required) eg. so that it can also be used for exposure? -->
+			<xs:element ref="gml:pos"/>
+		</xs:all>
+	</xs:complexType>
+
+	<xs:element name="Model" type="nrml:ModelType"/>
 	
 	<xs:complexType name="CurveType">
 		<xs:all>
@@ -26,29 +36,12 @@
     <xs:element name="Common" type="nrml:CommonType"/>
     
 	<xs:complexType name="CurveListType">
-<<<<<<< HEAD
-		<xs:sequence minOccurs="0" maxOccurs="unbounded">
-			<xs:choice>
-				<xs:element ref="nrml:Curve"/>
-				<xs:element ref="nrml:DiscreteVulnerability"/>
-				<xs:element ref="nrml:HazardCurve"/>
-				<xs:element ref="nrml:IMLValues"/>
-				<xs:element ref="nrml:IMT"/>
-				<xs:element ref="nrml:IntensityMeasureLevels"/>
-				<xs:element ref="nrml:LossCurve"/>
-				<xs:element ref="nrml:LossRatioCurve"/>
-				<xs:element ref="nrml:LossRatios"/>
-
-			</xs:choice>
-		</xs:sequence>
-=======
 		<xs:sequence>
             <xs:element ref="nrml:Common" minOccurs="0"/>
     		<xs:sequence minOccurs="0" maxOccurs="unbounded">
     				<xs:element ref="nrml:Curve"/>
     		</xs:sequence>
     	</xs:sequence>
->>>>>>> be8c822a
 		<xs:anyAttribute namespace="##any" processContents="lax"/>
 	</xs:complexType>
 	<xs:element name="Config"/>
