# Copyright (c) 2010-2012, GEM Foundation.
#
# OpenQuake is free software: you can redistribute it and/or modify it
# under the terms of the GNU Affero General Public License as published
# by the Free Software Foundation, either version 3 of the License, or
# (at your option) any later version.
#
# OpenQuake is distributed in the hope that it will be useful,
# but WITHOUT ANY WARRANTY; without even the implied warranty of
# MERCHANTABILITY or FITNESS FOR A PARTICULAR PURPOSE.  See the
# GNU General Public License for more details.
#
# You should have received a copy of the GNU Affero General Public License
# along with OpenQuake.  If not, see <http://www.gnu.org/licenses/>.

import tempfile
import os
<<<<<<< HEAD
=======
import sys
>>>>>>> 45768b8a
import warnings
from unittest.case import SkipTest
import numpy
import StringIO
import shutil

from qa_tests import _utils as qa_utils
from tests.utils import helpers

from openquake.engine import export
from openquake.engine.db import models


class BaseRiskQATestCase(qa_utils.BaseQATestCase):
    """
    Base abstract class for risk QA tests.
    """

<<<<<<< HEAD
    #: holds the path to a job.ini. Derived classes must define it
    risk_cfg = None
=======
    def _test_path(self, relative_path):
        return os.path.join(os.path.dirname(
            sys.modules[self.__class__.__module__].__file__),
            relative_path)
>>>>>>> 45768b8a

    #: QA test must override this params to feed the risk job with
    #: the proper hazard output
    output_type = "hazard_curve"

<<<<<<< HEAD
    def test(self):
        raise NotImplementedError

=======
>>>>>>> 45768b8a
    def run_risk(self, cfg, hazard_id):
        """
        Given the path to job config file, run the job and assert that it was
        successful. If this assertion passes, return the completed job.

        :param str cfg:
            Path to a job config file.
        :param int hazard_id:
            ID of the hazard output used by the risk calculation
        :returns:
            The completed :class:`~openquake.engine.db.models.OqJob`.
        :raises:
            :exc:`AssertionError` if the job was not successfully run.
        """
        completed_job = helpers.run_risk_job(cfg, hazard_output_id=hazard_id)
        self.assertEqual('complete', completed_job.status)

        return completed_job

    def check_outputs(self, job):
        expected_data = self.expected_data()
        actual_data = self.actual_data(job)
<<<<<<< HEAD
            # assert actual_data, 'Got no actual data!'
=======

        # assert actual_data, 'Got no actual data!'
>>>>>>> 45768b8a

        for i, actual in enumerate(actual_data):
            numpy.testing.assert_allclose(
                expected_data[i], actual,
                rtol=0.01, atol=0.0, err_msg="", verbose=True)

    def get_hazard_job(self):
        """
        :returns: a hazard job
        """
        raise NotImplementedError

    def _run_test(self):
        result_dir = tempfile.mkdtemp()

        try:
            job = self.run_risk(
<<<<<<< HEAD
                self.risk_cfg, self.hazard_id(self.get_hazard_job()))
=======
                self._test_path('job_risk.ini'),
                self.hazard_id(self.get_hazard_job()))
>>>>>>> 45768b8a

            self.check_outputs(job)

            if hasattr(self, 'expected_outputs'):
                expected_outputs = self.expected_outputs()
                for i, output in enumerate(self.actual_xml_outputs(job)):
                    try:
                        exported_file = export.risk.export(
                            output.id, result_dir)
                    except:
                        print "Error in exporting %s" % output
                        raise

                    msg = "not enough outputs (expected=%d, got=%s)" % (
                        len(expected_outputs), self.actual_xml_outputs(job))
                    assert i < len(expected_outputs), msg

                    self.assert_xml_equal(
                        StringIO.StringIO(expected_outputs[i]), exported_file)
        finally:
            shutil.rmtree(result_dir)

        return job

    def actual_xml_outputs(self, job):
        """
        Returns all the outputs produced by `job` that will be checked
        against expected data by `assert_xml_equal`. Default
        implementation is to consider all the outputs (it expects that
        all the outputs will and can be exported in XML).

        QA test may override this if they want to check outputs in
        format different than XML (like CSV).
        """
        return models.Output.objects.filter(oq_job=job).order_by('id')

    def actual_data(self, _job):
        """
        Derived QA tests must implement this in order to also check
        data stored on the database
        """
        return []

    def expected_data(self):
        """
        Derived QA tests must implement this in order to also check
        data stored on the database
        """
        return []

    def hazard_id(self, job):
        return job.output_set.filter(
            output_type=self.output_type).latest('last_update').id
<<<<<<< HEAD


class End2EndRiskQATestCase(BaseRiskQATestCase):
    """
    Run an end-to-end calculation (by first running a hazard
    calculation, then running a risk calculation
    """

    def get_hazard_job(self):
        return super(End2EndRiskQATestCase, self).run_hazard(
            self.hazard_cfg)

    def test(self):
        raise NotImplementedError


class LogicTreeBasedTestCase(object):
    """
    A class meant to mixed-in with a BaseRiskQATestCase or
    End2EndRiskQATestCase that runs a risk calculation by giving in
    input a hazard calculation id
    """

    def run_risk(self, cfg, hazard_id):
        """
        Given the path to job config file, run the job and assert that it was
        successful. If this assertion passes, return the completed job.

        :param str cfg:
            Path to a job config file.
        :param int hazard_id:
            ID of the hazard calculation used by the risk calculation
        :returns:
            The completed :class:`~openquake.engine.db.models.OqJob`.
        :raises:
            :exc:`AssertionError` if the job was not successfully run.
        """
        completed_job = helpers.run_risk_job(
            cfg, hazard_calculation_id=hazard_id)
        self.assertEqual('complete', completed_job.status)

=======


class LogicTreeBasedTestCase(object):
    """
    A class meant to mixed-in with a BaseRiskQATestCase
    that runs a risk calculation by giving in input a hazard calculation id
    """

    def run_risk(self, cfg, hazard_id):
        """
        Given the path to job config file, run the job and assert that it was
        successful. If this assertion passes, return the completed job.

        :param str cfg:
            Path to a job config file.
        :param int hazard_id:
            ID of the hazard calculation used by the risk calculation
        :returns:
            The completed :class:`~openquake.engine.db.models.OqJob`.
        :raises:
            :exc:`AssertionError` if the job was not successfully run.
        """
        completed_job = helpers.run_risk_job(
            cfg, hazard_calculation_id=hazard_id)
        self.assertEqual('complete', completed_job.status)

>>>>>>> 45768b8a
        return completed_job

    def hazard_id(self, job):
        """
        :returns: the hazard calculation id for the given `job`
        """
        return job.hazard_calculation.id


class CompleteTestCase(object):
    """
    A class to be mixed-in with a RiskQATest. It redefines the
    protocol in order to check every output (stored in the db) of a
    calculation apart the ones that satisfy #should_skip
    """

<<<<<<< HEAD
=======
    items_per_output = 10

>>>>>>> 45768b8a
    def check_outputs(self, job):
        outputs = []

        for output in job.output_set.all():
<<<<<<< HEAD
            for item in list(output.output_container)[0:10]:
=======
            for item in list(output.output_container)[0:self.items_per_output]:
>>>>>>> 45768b8a
                outputs.append((item.data_hash, item))

        outputs = dict(outputs)

        for data_hash, expected_output in self.expected_output_data():
            if not data_hash in outputs:
<<<<<<< HEAD
                raise AssertionError(
                    "The output with hash %s is missing" % str(data_hash))
=======
                found = filter(lambda o: o[0] == data_hash[0], outputs)
                raise AssertionError(
                    "The output with hash %s is missing. Found %s" % (
                        str(data_hash), found))
>>>>>>> 45768b8a
            actual_output = outputs[data_hash]
            try:
                expected_output.assertAlmostEqual(actual_output)
            except AssertionError:
                print "Problems with output %s" % str(data_hash)
                raise

<<<<<<< HEAD
    def _csv(self, filename, *slicer):
        path = os.path.join(
            os.path.dirname(self.risk_cfg), "expected", filename + ".csv")
        return numpy.genfromtxt(path, delimiter=",")[slicer]
=======
    def _csv(self, filename, *slicer, **kwargs):
        dtype = kwargs.get('dtype', float)
        path = self._test_path("expected/%s.csv" % filename)
        return numpy.genfromtxt(path, dtype, delimiter=",")[slicer]
>>>>>>> 45768b8a

    def expected_output_data(self):
        """
        :returns:
            an iterable over data objects (e.g. LossCurveData)
        """
<<<<<<< HEAD
        raise NotImplementedError
=======
        return ()
>>>>>>> 45768b8a


class FixtureBasedQATestCase(LogicTreeBasedTestCase, BaseRiskQATestCase):
    """
    Run a risk calculation by relying on some preloaded data
    (fixtures) to be present
    """

    #: derived qa test must override this
<<<<<<< HEAD
    hazard_calculation_fixture_id = None
=======
    hazard_calculation_fixture = None
>>>>>>> 45768b8a

    def _get_queryset(self):
        return models.HazardCalculation.objects.filter(
            description=self.hazard_calculation_fixture)

    def get_hazard_job(self):
<<<<<<< HEAD
        return self._get_queryset()[0].oqjob_set.all()[0]

    def _run_test(self):
        if not self._get_queryset().exists():
            warnings.warn("fixture not present. skipping test")
            raise SkipTest
        else:
            super(FixtureBasedQATestCase, self)._run_test()

    def test(self):
        raise NotImplementedError
=======
        if not self._get_queryset().exists():
            warnings.warn("fixture not loaded. skipping test")
            raise SkipTest
        else:
            return self._get_queryset()[0].oqjob
>>>>>>> 45768b8a
<|MERGE_RESOLUTION|>--- conflicted
+++ resolved
@@ -15,10 +15,7 @@
 
 import tempfile
 import os
-<<<<<<< HEAD
-=======
 import sys
->>>>>>> 45768b8a
 import warnings
 from unittest.case import SkipTest
 import numpy
@@ -37,26 +34,15 @@
     Base abstract class for risk QA tests.
     """
 
-<<<<<<< HEAD
-    #: holds the path to a job.ini. Derived classes must define it
-    risk_cfg = None
-=======
     def _test_path(self, relative_path):
         return os.path.join(os.path.dirname(
             sys.modules[self.__class__.__module__].__file__),
             relative_path)
->>>>>>> 45768b8a
 
     #: QA test must override this params to feed the risk job with
     #: the proper hazard output
     output_type = "hazard_curve"
 
-<<<<<<< HEAD
-    def test(self):
-        raise NotImplementedError
-
-=======
->>>>>>> 45768b8a
     def run_risk(self, cfg, hazard_id):
         """
         Given the path to job config file, run the job and assert that it was
@@ -79,12 +65,8 @@
     def check_outputs(self, job):
         expected_data = self.expected_data()
         actual_data = self.actual_data(job)
-<<<<<<< HEAD
-            # assert actual_data, 'Got no actual data!'
-=======
 
         # assert actual_data, 'Got no actual data!'
->>>>>>> 45768b8a
 
         for i, actual in enumerate(actual_data):
             numpy.testing.assert_allclose(
@@ -102,12 +84,8 @@
 
         try:
             job = self.run_risk(
-<<<<<<< HEAD
-                self.risk_cfg, self.hazard_id(self.get_hazard_job()))
-=======
                 self._test_path('job_risk.ini'),
                 self.hazard_id(self.get_hazard_job()))
->>>>>>> 45768b8a
 
             self.check_outputs(job)
 
@@ -161,28 +139,12 @@
     def hazard_id(self, job):
         return job.output_set.filter(
             output_type=self.output_type).latest('last_update').id
-<<<<<<< HEAD
-
-
-class End2EndRiskQATestCase(BaseRiskQATestCase):
-    """
-    Run an end-to-end calculation (by first running a hazard
-    calculation, then running a risk calculation
-    """
-
-    def get_hazard_job(self):
-        return super(End2EndRiskQATestCase, self).run_hazard(
-            self.hazard_cfg)
-
-    def test(self):
-        raise NotImplementedError
 
 
 class LogicTreeBasedTestCase(object):
     """
-    A class meant to mixed-in with a BaseRiskQATestCase or
-    End2EndRiskQATestCase that runs a risk calculation by giving in
-    input a hazard calculation id
+    A class meant to mixed-in with a BaseRiskQATestCase
+    that runs a risk calculation by giving in input a hazard calculation id
     """
 
     def run_risk(self, cfg, hazard_id):
@@ -203,34 +165,6 @@
             cfg, hazard_calculation_id=hazard_id)
         self.assertEqual('complete', completed_job.status)
 
-=======
-
-
-class LogicTreeBasedTestCase(object):
-    """
-    A class meant to mixed-in with a BaseRiskQATestCase
-    that runs a risk calculation by giving in input a hazard calculation id
-    """
-
-    def run_risk(self, cfg, hazard_id):
-        """
-        Given the path to job config file, run the job and assert that it was
-        successful. If this assertion passes, return the completed job.
-
-        :param str cfg:
-            Path to a job config file.
-        :param int hazard_id:
-            ID of the hazard calculation used by the risk calculation
-        :returns:
-            The completed :class:`~openquake.engine.db.models.OqJob`.
-        :raises:
-            :exc:`AssertionError` if the job was not successfully run.
-        """
-        completed_job = helpers.run_risk_job(
-            cfg, hazard_calculation_id=hazard_id)
-        self.assertEqual('complete', completed_job.status)
-
->>>>>>> 45768b8a
         return completed_job
 
     def hazard_id(self, job):
@@ -247,35 +181,23 @@
     calculation apart the ones that satisfy #should_skip
     """
 
-<<<<<<< HEAD
-=======
     items_per_output = 10
 
->>>>>>> 45768b8a
     def check_outputs(self, job):
         outputs = []
 
         for output in job.output_set.all():
-<<<<<<< HEAD
-            for item in list(output.output_container)[0:10]:
-=======
             for item in list(output.output_container)[0:self.items_per_output]:
->>>>>>> 45768b8a
                 outputs.append((item.data_hash, item))
 
         outputs = dict(outputs)
 
         for data_hash, expected_output in self.expected_output_data():
             if not data_hash in outputs:
-<<<<<<< HEAD
-                raise AssertionError(
-                    "The output with hash %s is missing" % str(data_hash))
-=======
                 found = filter(lambda o: o[0] == data_hash[0], outputs)
                 raise AssertionError(
                     "The output with hash %s is missing. Found %s" % (
                         str(data_hash), found))
->>>>>>> 45768b8a
             actual_output = outputs[data_hash]
             try:
                 expected_output.assertAlmostEqual(actual_output)
@@ -283,28 +205,17 @@
                 print "Problems with output %s" % str(data_hash)
                 raise
 
-<<<<<<< HEAD
-    def _csv(self, filename, *slicer):
-        path = os.path.join(
-            os.path.dirname(self.risk_cfg), "expected", filename + ".csv")
-        return numpy.genfromtxt(path, delimiter=",")[slicer]
-=======
     def _csv(self, filename, *slicer, **kwargs):
         dtype = kwargs.get('dtype', float)
         path = self._test_path("expected/%s.csv" % filename)
         return numpy.genfromtxt(path, dtype, delimiter=",")[slicer]
->>>>>>> 45768b8a
 
     def expected_output_data(self):
         """
         :returns:
             an iterable over data objects (e.g. LossCurveData)
         """
-<<<<<<< HEAD
-        raise NotImplementedError
-=======
         return ()
->>>>>>> 45768b8a
 
 
 class FixtureBasedQATestCase(LogicTreeBasedTestCase, BaseRiskQATestCase):
@@ -314,33 +225,15 @@
     """
 
     #: derived qa test must override this
-<<<<<<< HEAD
-    hazard_calculation_fixture_id = None
-=======
     hazard_calculation_fixture = None
->>>>>>> 45768b8a
 
     def _get_queryset(self):
         return models.HazardCalculation.objects.filter(
             description=self.hazard_calculation_fixture)
 
     def get_hazard_job(self):
-<<<<<<< HEAD
-        return self._get_queryset()[0].oqjob_set.all()[0]
-
-    def _run_test(self):
-        if not self._get_queryset().exists():
-            warnings.warn("fixture not present. skipping test")
-            raise SkipTest
-        else:
-            super(FixtureBasedQATestCase, self)._run_test()
-
-    def test(self):
-        raise NotImplementedError
-=======
         if not self._get_queryset().exists():
             warnings.warn("fixture not loaded. skipping test")
             raise SkipTest
         else:
-            return self._get_queryset()[0].oqjob
->>>>>>> 45768b8a
+            return self._get_queryset()[0].oqjob